--- conflicted
+++ resolved
@@ -21,11 +21,7 @@
 import com.fasterxml.jackson.annotation.JsonCreator;
 import com.fasterxml.jackson.annotation.JsonProperty;
 
-<<<<<<< HEAD
-import java.util.ArrayList;
-=======
 import java.util.List;
->>>>>>> 3e65f79d
 import java.util.Objects;
 import java.util.Optional;
 
@@ -67,11 +63,7 @@
     private final ColumnType columnType;
     private final Optional<String> comment;
     private final SubfieldPath subfieldPath;
-<<<<<<< HEAD
-    private final ArrayList<SubfieldPath> referencedSubfields;
-=======
     private final List<SubfieldPath> referencedSubfields;
->>>>>>> 3e65f79d
 
     @JsonCreator
     public HiveColumnHandle(
@@ -82,11 +74,7 @@
             @JsonProperty("columnType") ColumnType columnType,
             @JsonProperty("comment") Optional<String> comment,
             @JsonProperty("subfieldPath") SubfieldPath subfieldPath,
-<<<<<<< HEAD
-            @JsonProperty("referencedSubfields") ArrayList<SubfieldPath> referencedSubfields)
-=======
             @JsonProperty("referencedSubfields") List<SubfieldPath> referencedSubfields)
->>>>>>> 3e65f79d
     {
         this.name = requireNonNull(name, "name is null");
         checkArgument(hiveColumnIndex >= 0 || columnType == PARTITION_KEY || columnType == SYNTHESIZED, "hiveColumnIndex is negative");
@@ -100,21 +88,12 @@
     }
 
     public HiveColumnHandle(
-<<<<<<< HEAD
-                            String name,
-                            HiveType hiveType,
-                            TypeSignature typeSignature,
-                            int hiveColumnIndex,
-                            ColumnType columnType,
-                            Optional<String> comment)
-=======
             String name,
             HiveType hiveType,
             TypeSignature typeSignature,
             int hiveColumnIndex,
             ColumnType columnType,
             Optional<String> comment)
->>>>>>> 3e65f79d
     {
         this(name, hiveType, typeSignature, hiveColumnIndex, columnType, comment, null, null);
     }
@@ -177,11 +156,7 @@
     }
 
     @JsonProperty
-<<<<<<< HEAD
-    public ArrayList<SubfieldPath> getReferencedSubfields()
-=======
     public List<SubfieldPath> getReferencedSubfields()
->>>>>>> 3e65f79d
     {
         return referencedSubfields;
     }
@@ -258,26 +233,8 @@
     }
 
     @Override
-<<<<<<< HEAD
-    public boolean supportsSubfieldPruning()
-    {
-        return true;
-    }
-
-    @Override
-=======
->>>>>>> 3e65f79d
     public ColumnHandle createSubfieldColumnHandle(SubfieldPath path)
     {
         return new HiveColumnHandle(name, hiveType, typeName, hiveColumnIndex, columnType, comment, path, null);
     }
-<<<<<<< HEAD
-
-    @Override
-    public ColumnHandle createSubfieldPruningColumnHandle(ArrayList<SubfieldPath> referencedSubfields)
-    {
-        return new HiveColumnHandle(name, hiveType, typeName, hiveColumnIndex, columnType, comment, null, referencedSubfields);
-    }
-=======
->>>>>>> 3e65f79d
 }
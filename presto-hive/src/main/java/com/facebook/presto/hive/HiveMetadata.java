/*
 * Licensed under the Apache License, Version 2.0 (the "License");
 * you may not use this file except in compliance with the License.
 * You may obtain a copy of the License at
 *
 *     http://www.apache.org/licenses/LICENSE-2.0
 *
 * Unless required by applicable law or agreed to in writing, software
 * distributed under the License is distributed on an "AS IS" BASIS,
 * WITHOUT WARRANTIES OR CONDITIONS OF ANY KIND, either express or implied.
 * See the License for the specific language governing permissions and
 * limitations under the License.
 */
package com.facebook.presto.hive;

import com.facebook.presto.hive.HdfsEnvironment.HdfsContext;
import com.facebook.presto.hive.LocationService.WriteInfo;
import com.facebook.presto.hive.PartitionUpdate.FileWriteInfo;
import com.facebook.presto.hive.metastore.Column;
import com.facebook.presto.hive.metastore.Database;
import com.facebook.presto.hive.metastore.HiveColumnStatistics;
import com.facebook.presto.hive.metastore.HivePrivilegeInfo;
import com.facebook.presto.hive.metastore.HivePrivilegeInfo.HivePrivilege;
import com.facebook.presto.hive.metastore.Partition;
import com.facebook.presto.hive.metastore.PrestoTableType;
import com.facebook.presto.hive.metastore.PrincipalPrivileges;
import com.facebook.presto.hive.metastore.SemiTransactionalHiveMetastore;
import com.facebook.presto.hive.metastore.SortingColumn;
import com.facebook.presto.hive.metastore.StorageFormat;
import com.facebook.presto.hive.metastore.Table;
import com.facebook.presto.hive.metastore.thrift.ThriftMetastoreUtil;
import com.facebook.presto.hive.statistics.HiveStatisticsProvider;
import com.facebook.presto.spi.ColumnHandle;
import com.facebook.presto.spi.ColumnMetadata;
import com.facebook.presto.spi.ConnectorInsertTableHandle;
import com.facebook.presto.spi.ConnectorNewTableLayout;
import com.facebook.presto.spi.ConnectorOutputTableHandle;
import com.facebook.presto.spi.ConnectorSession;
import com.facebook.presto.spi.ConnectorTableHandle;
import com.facebook.presto.spi.ConnectorTableLayout;
import com.facebook.presto.spi.ConnectorTableLayoutHandle;
import com.facebook.presto.spi.ConnectorTableLayoutResult;
import com.facebook.presto.spi.ConnectorTableMetadata;
import com.facebook.presto.spi.ConnectorTablePartitioning;
import com.facebook.presto.spi.ConnectorViewDefinition;
import com.facebook.presto.spi.Constraint;
import com.facebook.presto.spi.DiscretePredicates;
import com.facebook.presto.spi.InMemoryRecordSet;
import com.facebook.presto.spi.PrestoException;
import com.facebook.presto.spi.RecordCursor;
import com.facebook.presto.spi.SchemaTableName;
import com.facebook.presto.spi.SchemaTablePrefix;
import com.facebook.presto.spi.StandardErrorCode;
import com.facebook.presto.spi.SubfieldPath;
import com.facebook.presto.spi.SystemTable;
import com.facebook.presto.spi.TableNotFoundException;
import com.facebook.presto.spi.ViewNotFoundException;
import com.facebook.presto.spi.block.Block;
import com.facebook.presto.spi.connector.ConnectorOutputMetadata;
import com.facebook.presto.spi.connector.ConnectorPartitioningHandle;
import com.facebook.presto.spi.connector.ConnectorPartitioningMetadata;
import com.facebook.presto.spi.connector.ConnectorTransactionHandle;
import com.facebook.presto.spi.predicate.Domain;
import com.facebook.presto.spi.predicate.NullableValue;
import com.facebook.presto.spi.predicate.TupleDomain;
import com.facebook.presto.spi.security.GrantInfo;
import com.facebook.presto.spi.security.PrestoPrincipal;
import com.facebook.presto.spi.security.Privilege;
import com.facebook.presto.spi.security.PrivilegeInfo;
import com.facebook.presto.spi.security.RoleGrant;
import com.facebook.presto.spi.statistics.ColumnStatisticMetadata;
import com.facebook.presto.spi.statistics.ColumnStatisticType;
import com.facebook.presto.spi.statistics.ComputedStatistics;
import com.facebook.presto.spi.statistics.TableStatisticType;
import com.facebook.presto.spi.statistics.TableStatistics;
import com.facebook.presto.spi.statistics.TableStatisticsMetadata;
import com.facebook.presto.spi.type.Type;
import com.facebook.presto.spi.type.TypeManager;
import com.google.common.annotations.VisibleForTesting;
import com.google.common.base.Joiner;
import com.google.common.base.Splitter;
import com.google.common.base.Suppliers;
import com.google.common.base.Verify;
import com.google.common.base.VerifyException;
import com.google.common.collect.ImmutableList;
import com.google.common.collect.ImmutableMap;
import com.google.common.collect.ImmutableMap.Builder;
import com.google.common.collect.ImmutableMultimap;
import com.google.common.collect.ImmutableSet;
import com.google.common.collect.Iterables;
import com.google.common.collect.Maps;
import com.google.common.collect.Sets;
import io.airlift.json.JsonCodec;
import io.airlift.slice.Slice;
import org.apache.hadoop.fs.Path;
import org.apache.hadoop.hive.ql.exec.FileSinkOperator;
import org.apache.hadoop.mapred.JobConf;
import org.joda.time.DateTimeZone;

import java.io.File;
import java.io.IOException;
import java.net.MalformedURLException;
import java.net.URL;
import java.util.ArrayList;
import java.util.Collection;
import java.util.Iterator;
import java.util.List;
import java.util.Map;
import java.util.NoSuchElementException;
import java.util.Optional;
import java.util.OptionalInt;
import java.util.OptionalLong;
import java.util.Properties;
import java.util.Set;
import java.util.function.Function;
import java.util.function.Predicate;
import java.util.function.Supplier;
import java.util.stream.Collectors;
import java.util.stream.IntStream;

import static com.facebook.presto.hive.HiveAnalyzeProperties.getPartitionList;
import static com.facebook.presto.hive.HiveBasicStatistics.createEmptyStatistics;
import static com.facebook.presto.hive.HiveBasicStatistics.createZeroStatistics;
import static com.facebook.presto.hive.HiveBucketing.getHiveBucketHandle;
import static com.facebook.presto.hive.HiveColumnHandle.BUCKET_COLUMN_NAME;
import static com.facebook.presto.hive.HiveColumnHandle.ColumnType.PARTITION_KEY;
import static com.facebook.presto.hive.HiveColumnHandle.ColumnType.REGULAR;
import static com.facebook.presto.hive.HiveColumnHandle.ColumnType.SYNTHESIZED;
import static com.facebook.presto.hive.HiveColumnHandle.PATH_COLUMN_NAME;
import static com.facebook.presto.hive.HiveColumnHandle.updateRowIdHandle;
import static com.facebook.presto.hive.HiveErrorCode.HIVE_COLUMN_ORDER_MISMATCH;
import static com.facebook.presto.hive.HiveErrorCode.HIVE_CONCURRENT_MODIFICATION_DETECTED;
import static com.facebook.presto.hive.HiveErrorCode.HIVE_EXCEEDED_PARTITION_LIMIT;
import static com.facebook.presto.hive.HiveErrorCode.HIVE_INVALID_METADATA;
import static com.facebook.presto.hive.HiveErrorCode.HIVE_TIMEZONE_MISMATCH;
import static com.facebook.presto.hive.HiveErrorCode.HIVE_UNKNOWN_ERROR;
import static com.facebook.presto.hive.HiveErrorCode.HIVE_UNSUPPORTED_FORMAT;
import static com.facebook.presto.hive.HiveErrorCode.HIVE_WRITER_CLOSE_ERROR;
import static com.facebook.presto.hive.HivePartitionManager.extractPartitionValues;
import static com.facebook.presto.hive.HiveSessionProperties.getHiveStorageFormat;
<<<<<<< HEAD
import static com.facebook.presto.hive.HiveSessionProperties.isAriaScanEnabled;
=======
import static com.facebook.presto.hive.HiveSessionProperties.getTemporaryTableSchema;
import static com.facebook.presto.hive.HiveSessionProperties.getTemporaryTableStorageFormat;
>>>>>>> 3e65f79d
import static com.facebook.presto.hive.HiveSessionProperties.isBucketExecutionEnabled;
import static com.facebook.presto.hive.HiveSessionProperties.isCollectColumnStatisticsOnWrite;
import static com.facebook.presto.hive.HiveSessionProperties.isOptimizedMismatchedBucketCount;
import static com.facebook.presto.hive.HiveSessionProperties.isRespectTableFormat;
import static com.facebook.presto.hive.HiveSessionProperties.isSortedWritingEnabled;
import static com.facebook.presto.hive.HiveSessionProperties.isStatisticsEnabled;
import static com.facebook.presto.hive.HiveSessionProperties.isWritingStagingFilesEnabled;
import static com.facebook.presto.hive.HiveTableProperties.AVRO_SCHEMA_URL;
import static com.facebook.presto.hive.HiveTableProperties.BUCKETED_BY_PROPERTY;
import static com.facebook.presto.hive.HiveTableProperties.BUCKET_COUNT_PROPERTY;
import static com.facebook.presto.hive.HiveTableProperties.EXTERNAL_LOCATION_PROPERTY;
import static com.facebook.presto.hive.HiveTableProperties.ORC_BLOOM_FILTER_COLUMNS;
import static com.facebook.presto.hive.HiveTableProperties.ORC_BLOOM_FILTER_FPP;
import static com.facebook.presto.hive.HiveTableProperties.PARTITIONED_BY_PROPERTY;
import static com.facebook.presto.hive.HiveTableProperties.SORTED_BY_PROPERTY;
import static com.facebook.presto.hive.HiveTableProperties.STORAGE_FORMAT_PROPERTY;
import static com.facebook.presto.hive.HiveTableProperties.getAvroSchemaUrl;
import static com.facebook.presto.hive.HiveTableProperties.getBucketProperty;
import static com.facebook.presto.hive.HiveTableProperties.getExternalLocation;
import static com.facebook.presto.hive.HiveTableProperties.getHiveStorageFormat;
import static com.facebook.presto.hive.HiveTableProperties.getOrcBloomFilterColumns;
import static com.facebook.presto.hive.HiveTableProperties.getOrcBloomFilterFpp;
import static com.facebook.presto.hive.HiveTableProperties.getPartitionedBy;
import static com.facebook.presto.hive.HiveType.HIVE_STRING;
import static com.facebook.presto.hive.HiveType.toHiveType;
import static com.facebook.presto.hive.HiveUtil.PRESTO_VIEW_FLAG;
import static com.facebook.presto.hive.HiveUtil.columnExtraInfo;
import static com.facebook.presto.hive.HiveUtil.decodeViewData;
import static com.facebook.presto.hive.HiveUtil.encodeViewData;
import static com.facebook.presto.hive.HiveUtil.getPartitionKeyColumnHandles;
import static com.facebook.presto.hive.HiveUtil.hiveColumnHandles;
import static com.facebook.presto.hive.HiveUtil.schemaTableName;
import static com.facebook.presto.hive.HiveUtil.toPartitionValues;
import static com.facebook.presto.hive.HiveUtil.verifyPartitionTypeSupported;
import static com.facebook.presto.hive.HiveWriteUtils.checkTableIsWritable;
import static com.facebook.presto.hive.HiveWriteUtils.initializeSerializer;
import static com.facebook.presto.hive.HiveWriteUtils.isWritableType;
import static com.facebook.presto.hive.PartitionUpdate.UpdateMode.APPEND;
import static com.facebook.presto.hive.PartitionUpdate.UpdateMode.NEW;
import static com.facebook.presto.hive.PartitionUpdate.UpdateMode.OVERWRITE;
import static com.facebook.presto.hive.metastore.HivePrivilegeInfo.toHivePrivilege;
import static com.facebook.presto.hive.metastore.MetastoreUtil.getHiveSchema;
import static com.facebook.presto.hive.metastore.MetastoreUtil.getProtectMode;
import static com.facebook.presto.hive.metastore.MetastoreUtil.verifyOnline;
import static com.facebook.presto.hive.metastore.PrestoTableType.EXTERNAL_TABLE;
import static com.facebook.presto.hive.metastore.PrestoTableType.MANAGED_TABLE;
import static com.facebook.presto.hive.metastore.PrestoTableType.TEMPORARY_TABLE;
import static com.facebook.presto.hive.metastore.PrestoTableType.VIRTUAL_VIEW;
import static com.facebook.presto.hive.metastore.StorageFormat.VIEW_STORAGE_FORMAT;
import static com.facebook.presto.hive.metastore.StorageFormat.fromHiveStorageFormat;
import static com.facebook.presto.hive.metastore.thrift.ThriftMetastoreUtil.listEnabledPrincipals;
import static com.facebook.presto.hive.security.SqlStandardAccessControl.ADMIN_ROLE_NAME;
import static com.facebook.presto.hive.util.ConfigurationUtils.toJobConf;
import static com.facebook.presto.hive.util.Statistics.ReduceOperator.ADD;
import static com.facebook.presto.hive.util.Statistics.createComputedStatisticsToPartitionMap;
import static com.facebook.presto.hive.util.Statistics.createEmptyPartitionStatistics;
import static com.facebook.presto.hive.util.Statistics.fromComputedStatistics;
import static com.facebook.presto.hive.util.Statistics.reduce;
import static com.facebook.presto.spi.StandardErrorCode.ALREADY_EXISTS;
import static com.facebook.presto.spi.StandardErrorCode.INVALID_ANALYZE_PROPERTY;
import static com.facebook.presto.spi.StandardErrorCode.INVALID_SCHEMA_PROPERTY;
import static com.facebook.presto.spi.StandardErrorCode.INVALID_TABLE_PROPERTY;
import static com.facebook.presto.spi.StandardErrorCode.NOT_SUPPORTED;
import static com.facebook.presto.spi.StandardErrorCode.SCHEMA_NOT_EMPTY;
import static com.facebook.presto.spi.predicate.TupleDomain.all;
import static com.facebook.presto.spi.predicate.TupleDomain.withColumnDomains;
import static com.facebook.presto.spi.security.PrincipalType.USER;
import static com.facebook.presto.spi.statistics.TableStatisticType.ROW_COUNT;
import static com.facebook.presto.spi.type.BigintType.BIGINT;
import static com.google.common.base.MoreObjects.firstNonNull;
import static com.google.common.base.Preconditions.checkArgument;
import static com.google.common.base.Preconditions.checkState;
import static com.google.common.base.Predicates.in;
import static com.google.common.base.Predicates.not;
import static com.google.common.base.Verify.verify;
import static com.google.common.collect.ImmutableList.toImmutableList;
import static com.google.common.collect.ImmutableMap.toImmutableMap;
import static com.google.common.collect.ImmutableSet.toImmutableSet;
import static com.google.common.collect.Iterables.concat;
import static com.google.common.collect.Maps.filterKeys;
import static com.google.common.collect.Streams.stream;
import static java.lang.String.format;
import static java.util.Collections.emptyList;
import static java.util.Objects.requireNonNull;
import static java.util.UUID.randomUUID;
import static java.util.function.Function.identity;
import static java.util.stream.Collectors.toList;
import static java.util.stream.Collectors.toMap;
import static java.util.stream.Collectors.toSet;

public class HiveMetadata
        implements TransactionalMetadata
{
    public static final String PRESTO_VERSION_NAME = "presto_version";
    public static final String PRESTO_QUERY_ID_NAME = "presto_query_id";
    public static final String TABLE_COMMENT = "comment";
    public static final Set<String> RESERVED_ROLES = ImmutableSet.of("all", "default", "none");

    private static final String ORC_BLOOM_FILTER_COLUMNS_KEY = "orc.bloom.filter.columns";
    private static final String ORC_BLOOM_FILTER_FPP_KEY = "orc.bloom.filter.fpp";

    private static final String PARTITIONS_TABLE_SUFFIX = "$partitions";
    private static final String PRESTO_TEMPORARY_TABLE_NAME_PREFIX = "__presto_temporary_table_";
    public static final String AVRO_SCHEMA_URL_KEY = "avro.schema.url";

    private final boolean allowCorruptWritesForTesting;
    private final SemiTransactionalHiveMetastore metastore;
    private final HdfsEnvironment hdfsEnvironment;
    private final HivePartitionManager partitionManager;
    private final DateTimeZone timeZone;
    private final TypeManager typeManager;
    private final LocationService locationService;
    private final TableParameterCodec tableParameterCodec;
    private final JsonCodec<PartitionUpdate> partitionUpdateCodec;
    private final boolean writesToNonManagedTablesEnabled;
    private final boolean createsOfNonManagedTablesEnabled;
    private final TypeTranslator typeTranslator;
    private final String prestoVersion;
    private final HiveStatisticsProvider hiveStatisticsProvider;
    private final int maxPartitions;
    private final StagingFileCommitter stagingFileCommitter;

    public HiveMetadata(
            SemiTransactionalHiveMetastore metastore,
            HdfsEnvironment hdfsEnvironment,
            HivePartitionManager partitionManager,
            DateTimeZone timeZone,
            boolean allowCorruptWritesForTesting,
            boolean writesToNonManagedTablesEnabled,
            boolean createsOfNonManagedTablesEnabled,
            TypeManager typeManager,
            LocationService locationService,
            TableParameterCodec tableParameterCodec,
            JsonCodec<PartitionUpdate> partitionUpdateCodec,
            TypeTranslator typeTranslator,
            String prestoVersion,
            HiveStatisticsProvider hiveStatisticsProvider,
            int maxPartitions,
            StagingFileCommitter stagingFileCommitter)
    {
        this.allowCorruptWritesForTesting = allowCorruptWritesForTesting;

        this.metastore = requireNonNull(metastore, "metastore is null");
        this.hdfsEnvironment = requireNonNull(hdfsEnvironment, "hdfsEnvironment is null");
        this.partitionManager = requireNonNull(partitionManager, "partitionManager is null");
        this.timeZone = requireNonNull(timeZone, "timeZone is null");
        this.typeManager = requireNonNull(typeManager, "typeManager is null");
        this.locationService = requireNonNull(locationService, "locationService is null");
        this.tableParameterCodec = requireNonNull(tableParameterCodec, "tableParameterCodec is null");
        this.partitionUpdateCodec = requireNonNull(partitionUpdateCodec, "partitionUpdateCodec is null");
        this.writesToNonManagedTablesEnabled = writesToNonManagedTablesEnabled;
        this.createsOfNonManagedTablesEnabled = createsOfNonManagedTablesEnabled;
        this.typeTranslator = requireNonNull(typeTranslator, "typeTranslator is null");
        this.prestoVersion = requireNonNull(prestoVersion, "prestoVersion is null");
        this.hiveStatisticsProvider = requireNonNull(hiveStatisticsProvider, "hiveStatisticsProvider is null");
        checkArgument(maxPartitions >= 1, "maxPartitions must be at least 1");
        this.maxPartitions = maxPartitions;
        this.stagingFileCommitter = requireNonNull(stagingFileCommitter, "stagingFileCommitter is null");
    }

    public SemiTransactionalHiveMetastore getMetastore()
    {
        return metastore;
    }

    @Override
    public List<String> listSchemaNames(ConnectorSession session)
    {
        return metastore.getAllDatabases();
    }

    @Override
    public HiveTableHandle getTableHandle(ConnectorSession session, SchemaTableName tableName)
    {
        requireNonNull(tableName, "tableName is null");
        Optional<Table> table = metastore.getTable(tableName.getSchemaName(), tableName.getTableName());
        if (!table.isPresent()) {
            return null;
        }

        if (isPartitionsSystemTable(tableName)) {
            // We must not allow $partitions table due to how permissions are checked in PartitionsAwareAccessControl.checkCanSelectFromTable()
            throw new PrestoException(StandardErrorCode.NOT_SUPPORTED, format("Unexpected table %s present in Hive metastore", tableName));
        }

        verifyOnline(tableName, Optional.empty(), getProtectMode(table.get()), table.get().getParameters());
        return new HiveTableHandle(tableName.getSchemaName(), tableName.getTableName());
    }

    @Override
    public ConnectorTableHandle getTableHandleForStatisticsCollection(ConnectorSession session, SchemaTableName tableName, Map<String, Object> analyzeProperties)
    {
        HiveTableHandle handle = getTableHandle(session, tableName);
        if (handle == null) {
            return null;
        }
        Optional<List<List<String>>> partitionValuesList = getPartitionList(analyzeProperties);
        ConnectorTableMetadata tableMetadata = getTableMetadata(handle.getSchemaTableName());
        handle = handle.withAnalyzePartitionValues(partitionValuesList);

        List<String> partitionedBy = getPartitionedBy(tableMetadata.getProperties());

        if (partitionValuesList.isPresent() && partitionedBy.isEmpty()) {
            throw new PrestoException(INVALID_ANALYZE_PROPERTY, "Only partitioned table can be analyzed with a partition list");
        }
        return handle;
    }

    @Override
    public Optional<SystemTable> getSystemTable(ConnectorSession session, SchemaTableName tableName)
    {
        if (isPartitionsSystemTable(tableName)) {
            return getPartitionsSystemTable(session, tableName);
        }
        return Optional.empty();
    }

    private Optional<SystemTable> getPartitionsSystemTable(ConnectorSession session, SchemaTableName tableName)
    {
        SchemaTableName sourceTableName = getSourceTableNameForPartitionsTable(tableName);
        HiveTableHandle sourceTableHandle = getTableHandle(session, sourceTableName);

        if (sourceTableHandle == null) {
            return Optional.empty();
        }

        List<HiveColumnHandle> partitionColumns = getPartitionColumns(sourceTableName);
        if (partitionColumns.isEmpty()) {
            return Optional.empty();
        }

        List<Type> partitionColumnTypes = partitionColumns.stream()
                .map(HiveColumnHandle::getTypeSignature)
                .map(typeManager::getType)
                .collect(toImmutableList());

        List<ColumnMetadata> partitionSystemTableColumns = partitionColumns.stream()
                .map(column -> new ColumnMetadata(
                        column.getName(),
                        typeManager.getType(column.getTypeSignature()),
                        column.getComment().orElse(null),
                        column.isHidden()))
                .collect(toImmutableList());

        Map<Integer, HiveColumnHandle> fieldIdToColumnHandle =
                IntStream.range(0, partitionColumns.size())
                        .boxed()
                        .collect(toImmutableMap(identity(), partitionColumns::get));

        SystemTable partitionsSystemTable = new SystemTable()
        {
            @Override
            public Distribution getDistribution()
            {
                return Distribution.SINGLE_COORDINATOR;
            }

            @Override
            public ConnectorTableMetadata getTableMetadata()
            {
                return new ConnectorTableMetadata(tableName, partitionSystemTableColumns);
            }

            @Override
            public RecordCursor cursor(ConnectorTransactionHandle transactionHandle, ConnectorSession session, TupleDomain<Integer> constraint)
            {
                TupleDomain<ColumnHandle> targetTupleDomain = constraint.transform(fieldIdToColumnHandle::get);
                Predicate<Map<ColumnHandle, NullableValue>> targetPredicate = convertToPredicate(targetTupleDomain);
                Constraint<ColumnHandle> targetConstraint = new Constraint<>(targetTupleDomain, targetPredicate);
                Iterable<List<Object>> records = () ->
                        stream(partitionManager.getPartitions(metastore, sourceTableHandle, targetConstraint, session).getPartitions())
                                .map(hivePartition ->
                                        (List<Object>) IntStream.range(0, partitionColumns.size())
                                                .mapToObj(fieldIdToColumnHandle::get)
                                                .map(columnHandle -> hivePartition.getKeys().get(columnHandle).getValue())
                                                .collect(toList()))
                                .iterator();

                return new InMemoryRecordSet(partitionColumnTypes, records).cursor();
            }
        };
        return Optional.of(partitionsSystemTable);
    }

    private List<HiveColumnHandle> getPartitionColumns(SchemaTableName tableName)
    {
        Table sourceTable = metastore.getTable(tableName.getSchemaName(), tableName.getTableName()).get();
        return getPartitionKeyColumnHandles(sourceTable);
    }

    @Override
    public ConnectorTableMetadata getTableMetadata(ConnectorSession session, ConnectorTableHandle tableHandle)
    {
        requireNonNull(tableHandle, "tableHandle is null");
        SchemaTableName tableName = schemaTableName(tableHandle);
        return getTableMetadata(tableName);
    }

    private ConnectorTableMetadata getTableMetadata(SchemaTableName tableName)
    {
        Optional<Table> table = metastore.getTable(tableName.getSchemaName(), tableName.getTableName());
        if (!table.isPresent() || table.get().getTableType().equals(VIRTUAL_VIEW)) {
            throw new TableNotFoundException(tableName);
        }

        Function<HiveColumnHandle, ColumnMetadata> metadataGetter = columnMetadataGetter(table.get(), typeManager);
        ImmutableList.Builder<ColumnMetadata> columns = ImmutableList.builder();
        for (HiveColumnHandle columnHandle : hiveColumnHandles(table.get())) {
            columns.add(metadataGetter.apply(columnHandle));
        }

        // External location property
        ImmutableMap.Builder<String, Object> properties = ImmutableMap.builder();
        if (table.get().getTableType().equals(EXTERNAL_TABLE)) {
            properties.put(EXTERNAL_LOCATION_PROPERTY, table.get().getStorage().getLocation());
        }

        // Storage format property
        try {
            HiveStorageFormat format = extractHiveStorageFormat(table.get());
            properties.put(STORAGE_FORMAT_PROPERTY, format);
        }
        catch (PrestoException ignored) {
            // todo fail if format is not known
        }

        // Partitioning property
        List<String> partitionedBy = table.get().getPartitionColumns().stream()
                .map(Column::getName)
                .collect(toList());
        if (!partitionedBy.isEmpty()) {
            properties.put(PARTITIONED_BY_PROPERTY, partitionedBy);
        }

        // Bucket properties
        Optional<HiveBucketProperty> bucketProperty = table.get().getStorage().getBucketProperty();
        if (bucketProperty.isPresent()) {
            properties.put(BUCKET_COUNT_PROPERTY, bucketProperty.get().getBucketCount());
            properties.put(BUCKETED_BY_PROPERTY, bucketProperty.get().getBucketedBy());
            properties.put(SORTED_BY_PROPERTY, bucketProperty.get().getSortedBy());
        }

        // ORC format specific properties
        String orcBloomFilterColumns = table.get().getParameters().get(ORC_BLOOM_FILTER_COLUMNS_KEY);
        if (orcBloomFilterColumns != null) {
            properties.put(ORC_BLOOM_FILTER_COLUMNS, Splitter.on(',').trimResults().omitEmptyStrings().splitToList(orcBloomFilterColumns));
        }
        String orcBloomFilterFfp = table.get().getParameters().get(ORC_BLOOM_FILTER_FPP_KEY);
        if (orcBloomFilterFfp != null) {
            properties.put(ORC_BLOOM_FILTER_FPP, Double.parseDouble(orcBloomFilterFfp));
        }

        // Avro specfic property
        String avroSchemaUrl = table.get().getParameters().get(AVRO_SCHEMA_URL_KEY);
        if (avroSchemaUrl != null) {
            properties.put(AVRO_SCHEMA_URL, avroSchemaUrl);
        }

        // Hook point for extended versions of the Hive Plugin
        properties.putAll(tableParameterCodec.decode(table.get().getParameters()));

        Optional<String> comment = Optional.ofNullable(table.get().getParameters().get(TABLE_COMMENT));

        return new ConnectorTableMetadata(tableName, columns.build(), properties.build(), comment);
    }

    @Override
    public Optional<Object> getInfo(ConnectorTableLayoutHandle layoutHandle)
    {
        HiveTableLayoutHandle tableLayoutHandle = (HiveTableLayoutHandle) layoutHandle;
        if (tableLayoutHandle.getPartitions().isPresent()) {
            return Optional.of(new HiveInputInfo(
                    tableLayoutHandle.getPartitions().get().stream()
                            .map(HivePartition::getPartitionId)
                            .collect(Collectors.toList()),
                    false));
        }

        return Optional.empty();
    }

    @Override
    public List<SchemaTableName> listTables(ConnectorSession session, String schemaNameOrNull)
    {
        ImmutableList.Builder<SchemaTableName> tableNames = ImmutableList.builder();
        for (String schemaName : listSchemas(session, schemaNameOrNull)) {
            for (String tableName : metastore.getAllTables(schemaName).orElse(emptyList())) {
                tableNames.add(new SchemaTableName(schemaName, tableName));
            }
        }
        return tableNames.build();
    }

    private List<String> listSchemas(ConnectorSession session, String schemaNameOrNull)
    {
        if (schemaNameOrNull == null) {
            return listSchemaNames(session);
        }
        return ImmutableList.of(schemaNameOrNull);
    }

    @Override
    public Map<String, ColumnHandle> getColumnHandles(ConnectorSession session, ConnectorTableHandle tableHandle)
    {
        SchemaTableName tableName = schemaTableName(tableHandle);
        Optional<Table> table = metastore.getTable(tableName.getSchemaName(), tableName.getTableName());
        if (!table.isPresent()) {
            throw new TableNotFoundException(tableName);
        }
        ImmutableMap.Builder<String, ColumnHandle> columnHandles = ImmutableMap.builder();
        for (HiveColumnHandle columnHandle : hiveColumnHandles(table.get())) {
            columnHandles.put(columnHandle.getName(), columnHandle);
        }
        return columnHandles.build();
    }

    @SuppressWarnings("TryWithIdenticalCatches")
    @Override
    public Map<SchemaTableName, List<ColumnMetadata>> listTableColumns(ConnectorSession session, SchemaTablePrefix prefix)
    {
        requireNonNull(prefix, "prefix is null");
        ImmutableMap.Builder<SchemaTableName, List<ColumnMetadata>> columns = ImmutableMap.builder();
        for (SchemaTableName tableName : listTables(session, prefix)) {
            try {
                columns.put(tableName, getTableMetadata(tableName).getColumns());
            }
            catch (HiveViewNotSupportedException e) {
                // view is not supported
            }
            catch (TableNotFoundException e) {
                // table disappeared during listing operation
            }
        }
        return columns.build();
    }

    @Override
    public TableStatistics getTableStatistics(ConnectorSession session, ConnectorTableHandle tableHandle, Constraint<ColumnHandle> constraint)
    {
        if (!isStatisticsEnabled(session)) {
            return TableStatistics.empty();
        }
        Map<String, ColumnHandle> columns = getColumnHandles(session, tableHandle)
                .entrySet().stream()
                .filter(entry -> !((HiveColumnHandle) entry.getValue()).isHidden())
                .collect(toImmutableMap(Map.Entry::getKey, Map.Entry::getValue));
        Map<String, Type> columnTypes = columns.entrySet().stream()
                .collect(toImmutableMap(Map.Entry::getKey, entry -> getColumnMetadata(session, tableHandle, entry.getValue()).getType()));
        List<HivePartition> partitions = getPartitionsAsList(tableHandle, constraint, session);
        return hiveStatisticsProvider.getTableStatistics(session, ((HiveTableHandle) tableHandle).getSchemaTableName(), columns, columnTypes, partitions);
    }

    private List<HivePartition> getPartitionsAsList(ConnectorTableHandle tableHandle, Constraint<ColumnHandle> constraint, ConnectorSession session)
    {
        HivePartitionResult partitions = partitionManager.getPartitions(metastore, tableHandle, constraint, session);
        return getPartitionsAsList(partitions);
    }

    private List<HivePartition> getPartitionsAsList(HivePartitionResult partitions)
    {
        ImmutableList.Builder<HivePartition> partitionList = ImmutableList.builder();
        int count = 0;
        Iterator<HivePartition> iterator = partitions.getPartitions();
        while (iterator.hasNext()) {
            HivePartition partition = iterator.next();
            if (count == maxPartitions) {
                throw new PrestoException(HIVE_EXCEEDED_PARTITION_LIMIT, format(
                        "Query over table '%s' can potentially read more than %s partitions",
                        partition.getTableName(),
                        maxPartitions));
            }
            partitionList.add(partition);
            count++;
        }
        return partitionList.build();
    }

    private List<SchemaTableName> listTables(ConnectorSession session, SchemaTablePrefix prefix)
    {
        if (prefix.getSchemaName() == null || prefix.getTableName() == null) {
            return listTables(session, prefix.getSchemaName());
        }
        return ImmutableList.of(new SchemaTableName(prefix.getSchemaName(), prefix.getTableName()));
    }

    /**
     * NOTE: This method does not return column comment
     */
    @Override
    public ColumnMetadata getColumnMetadata(ConnectorSession session, ConnectorTableHandle tableHandle, ColumnHandle columnHandle)
    {
        return ((HiveColumnHandle) columnHandle).getColumnMetadata(typeManager);
    }

    @Override
    public void createSchema(ConnectorSession session, String schemaName, Map<String, Object> properties)
    {
        Optional<String> location = HiveSchemaProperties.getLocation(properties).map(locationUri -> {
            try {
                hdfsEnvironment.getFileSystem(new HdfsContext(session, schemaName), new Path(locationUri));
            }
            catch (IOException e) {
                throw new PrestoException(INVALID_SCHEMA_PROPERTY, "Invalid location URI: " + locationUri, e);
            }
            return locationUri;
        });

        Database database = Database.builder()
                .setDatabaseName(schemaName)
                .setLocation(location)
                .setOwnerType(USER)
                .setOwnerName(session.getUser())
                .build();

        metastore.createDatabase(database);
    }

    @Override
    public void dropSchema(ConnectorSession session, String schemaName)
    {
        // basic sanity check to provide a better error message
        if (!listTables(session, schemaName).isEmpty() ||
                !listViews(session, schemaName).isEmpty()) {
            throw new PrestoException(SCHEMA_NOT_EMPTY, "Schema not empty: " + schemaName);
        }
        metastore.dropDatabase(schemaName);
    }

    @Override
    public void renameSchema(ConnectorSession session, String source, String target)
    {
        metastore.renameDatabase(source, target);
    }

    @Override
    public void createTable(ConnectorSession session, ConnectorTableMetadata tableMetadata, boolean ignoreExisting)
    {
        SchemaTableName schemaTableName = tableMetadata.getTable();
        String schemaName = schemaTableName.getSchemaName();
        String tableName = schemaTableName.getTableName();
        List<String> partitionedBy = getPartitionedBy(tableMetadata.getProperties());
        Optional<HiveBucketProperty> bucketProperty = getBucketProperty(tableMetadata.getProperties());

        if ((bucketProperty.isPresent() || !partitionedBy.isEmpty()) && getAvroSchemaUrl(tableMetadata.getProperties()) != null) {
            throw new PrestoException(NOT_SUPPORTED, "Bucketing/Partitioning columns not supported when Avro schema url is set");
        }

        List<HiveColumnHandle> columnHandles = getColumnHandles(tableMetadata, ImmutableSet.copyOf(partitionedBy), typeTranslator);
        HiveStorageFormat hiveStorageFormat = getHiveStorageFormat(tableMetadata.getProperties());
        Map<String, String> tableProperties = getEmptyTableProperties(tableMetadata, !partitionedBy.isEmpty(), new HdfsContext(session, schemaName, tableName));

        hiveStorageFormat.validateColumns(columnHandles);

        Map<String, HiveColumnHandle> columnHandlesByName = Maps.uniqueIndex(columnHandles, HiveColumnHandle::getName);
        List<Column> partitionColumns = partitionedBy.stream()
                .map(columnHandlesByName::get)
                .map(column -> new Column(column.getName(), column.getHiveType(), column.getComment()))
                .collect(toList());
        checkPartitionTypesSupported(partitionColumns);

        Path targetPath;
        PrestoTableType tableType;
        String externalLocation = getExternalLocation(tableMetadata.getProperties());
        if (externalLocation != null) {
            if (!createsOfNonManagedTablesEnabled) {
                throw new PrestoException(NOT_SUPPORTED, "Cannot create non-managed Hive table");
            }

            tableType = EXTERNAL_TABLE;
            targetPath = getExternalPath(new HdfsContext(session, schemaName, tableName), externalLocation);
        }
        else {
            tableType = MANAGED_TABLE;
            LocationHandle locationHandle = locationService.forNewTable(metastore, session, schemaName, tableName);
            targetPath = locationService.getQueryWriteInfo(locationHandle).getTargetPath();
        }

        Table table = buildTableObject(
                session.getQueryId(),
                schemaName,
                tableName,
                session.getUser(),
                columnHandles,
                hiveStorageFormat,
                partitionedBy,
                bucketProperty,
                tableProperties,
                targetPath,
                tableType,
                prestoVersion);
        PrincipalPrivileges principalPrivileges = buildInitialPrivilegeSet(table.getOwner());
        HiveBasicStatistics basicStatistics = table.getPartitionColumns().isEmpty() ? createZeroStatistics() : createEmptyStatistics();
        metastore.createTable(
                session,
                table,
                principalPrivileges,
                Optional.empty(),
                ignoreExisting,
                new PartitionStatistics(basicStatistics, ImmutableMap.of()));
    }

    @Override
    public ConnectorTableHandle createTemporaryTable(ConnectorSession session, List<ColumnMetadata> columns, Optional<ConnectorPartitioningMetadata> partitioningMetadata)
    {
        String schemaName = getTemporaryTableSchema(session);
        String tableName = PRESTO_TEMPORARY_TABLE_NAME_PREFIX + randomUUID().toString().replaceAll("-", "_");
        HiveStorageFormat storageFormat = getTemporaryTableStorageFormat(session);

        Optional<HiveBucketProperty> bucketProperty = partitioningMetadata.map(partitioning -> {
            Set<String> allColumns = columns.stream()
                    .map(ColumnMetadata::getName)
                    .collect(toImmutableSet());
            if (!allColumns.containsAll(partitioning.getPartitionColumns())) {
                throw new PrestoException(INVALID_TABLE_PROPERTY, format(
                        "Bucketing columns %s not present in schema",
                        Sets.difference(ImmutableSet.copyOf(partitioning.getPartitionColumns()), allColumns)));
            }
            HivePartitioningHandle partitioningHandle = (HivePartitioningHandle) partitioning.getPartitioningHandle();
            return new HiveBucketProperty(partitioning.getPartitionColumns(), partitioningHandle.getBucketCount(), ImmutableList.of());
        });

        List<HiveColumnHandle> columnHandles = getColumnHandles(columns, ImmutableSet.of(), typeTranslator);
        storageFormat.validateColumns(columnHandles);

        Table table = Table.builder()
                .setDatabaseName(schemaName)
                .setTableName(tableName)
                .setOwner(session.getUser())
                .setTableType(TEMPORARY_TABLE)
                .setDataColumns(columnHandles.stream()
                        .map(handle -> new Column(handle.getName(), handle.getHiveType(), handle.getComment()))
                        .collect(toImmutableList()))
                .withStorage(storage -> storage
                        .setStorageFormat(fromHiveStorageFormat(storageFormat))
                        .setBucketProperty(bucketProperty)
                        .setLocation(""))
                .build();

        metastore.createTable(
                session,
                table,
                buildInitialPrivilegeSet(table.getOwner()),
                Optional.empty(),
                false,
                new PartitionStatistics(createEmptyStatistics(), ImmutableMap.of()));

        return new HiveTableHandle(schemaName, tableName);
    }

    private Map<String, String> getEmptyTableProperties(ConnectorTableMetadata tableMetadata, boolean partitioned, HdfsContext hdfsContext)
    {
        Builder<String, String> tableProperties = ImmutableMap.builder();

        // Hook point for extended versions of the Hive Plugin
        tableProperties.putAll(tableParameterCodec.encode(tableMetadata.getProperties()));

        // ORC format specific properties
        List<String> columns = getOrcBloomFilterColumns(tableMetadata.getProperties());
        if (columns != null && !columns.isEmpty()) {
            tableProperties.put(ORC_BLOOM_FILTER_COLUMNS_KEY, Joiner.on(",").join(columns));
            tableProperties.put(ORC_BLOOM_FILTER_FPP_KEY, String.valueOf(getOrcBloomFilterFpp(tableMetadata.getProperties())));
        }

        // Avro specific properties
        String avroSchemaUrl = getAvroSchemaUrl(tableMetadata.getProperties());
        if (avroSchemaUrl != null) {
            HiveStorageFormat hiveStorageFormat = getHiveStorageFormat(tableMetadata.getProperties());
            if (hiveStorageFormat != HiveStorageFormat.AVRO) {
                throw new PrestoException(INVALID_TABLE_PROPERTY, format("Cannot specify %s table property for storage format: %s", AVRO_SCHEMA_URL, hiveStorageFormat));
            }
            tableProperties.put(AVRO_SCHEMA_URL_KEY, validateAndNormalizeAvroSchemaUrl(avroSchemaUrl, hdfsContext));
        }

        // Table comment property
        tableMetadata.getComment().ifPresent(value -> tableProperties.put(TABLE_COMMENT, value));

        return tableProperties.build();
    }

    private String validateAndNormalizeAvroSchemaUrl(String url, HdfsContext context)
    {
        try {
            new URL(url).openStream().close();
            return url;
        }
        catch (MalformedURLException e) {
            // try locally
            if (new File(url).exists()) {
                // hive needs url to have a protocol
                return new File(url).toURI().toString();
            }
            // try hdfs
            try {
                if (!hdfsEnvironment.getFileSystem(context, new Path(url)).exists(new Path(url))) {
                    throw new PrestoException(INVALID_TABLE_PROPERTY, "Cannot locate Avro schema file: " + url);
                }
                return url;
            }
            catch (IOException ex) {
                throw new PrestoException(INVALID_TABLE_PROPERTY, "Avro schema file is not a valid file system URI: " + url, ex);
            }
        }
        catch (IOException e) {
            throw new PrestoException(INVALID_TABLE_PROPERTY, "Cannot open Avro schema file: " + url, e);
        }
    }

    private Path getExternalPath(HdfsContext context, String location)
    {
        try {
            Path path = new Path(location);
            if (!hdfsEnvironment.getFileSystem(context, path).isDirectory(path)) {
                throw new PrestoException(INVALID_TABLE_PROPERTY, "External location must be a directory");
            }
            return path;
        }
        catch (IllegalArgumentException | IOException e) {
            throw new PrestoException(INVALID_TABLE_PROPERTY, "External location is not a valid file system URI", e);
        }
    }

    private void checkPartitionTypesSupported(List<Column> partitionColumns)
    {
        for (Column partitionColumn : partitionColumns) {
            Type partitionType = typeManager.getType(partitionColumn.getType().getTypeSignature());
            verifyPartitionTypeSupported(partitionColumn.getName(), partitionType);
        }
    }

    private static Table buildTableObject(
            String queryId,
            String schemaName,
            String tableName,
            String tableOwner,
            List<HiveColumnHandle> columnHandles,
            HiveStorageFormat hiveStorageFormat,
            List<String> partitionedBy,
            Optional<HiveBucketProperty> bucketProperty,
            Map<String, String> additionalTableParameters,
            Path targetPath,
            PrestoTableType tableType,
            String prestoVersion)
    {
        Map<String, HiveColumnHandle> columnHandlesByName = Maps.uniqueIndex(columnHandles, HiveColumnHandle::getName);
        List<Column> partitionColumns = partitionedBy.stream()
                .map(columnHandlesByName::get)
                .map(column -> new Column(column.getName(), column.getHiveType(), column.getComment()))
                .collect(toList());

        Set<String> partitionColumnNames = ImmutableSet.copyOf(partitionedBy);

        ImmutableList.Builder<Column> columns = ImmutableList.builder();
        for (HiveColumnHandle columnHandle : columnHandles) {
            String name = columnHandle.getName();
            HiveType type = columnHandle.getHiveType();
            if (!partitionColumnNames.contains(name)) {
                verify(!columnHandle.isPartitionKey(), "Column handles are not consistent with partitioned by property");
                columns.add(new Column(name, type, columnHandle.getComment()));
            }
            else {
                verify(columnHandle.isPartitionKey(), "Column handles are not consistent with partitioned by property");
            }
        }

        ImmutableMap.Builder<String, String> tableParameters = ImmutableMap.<String, String>builder()
                .put(PRESTO_VERSION_NAME, prestoVersion)
                .put(PRESTO_QUERY_ID_NAME, queryId)
                .putAll(additionalTableParameters);

        if (tableType.equals(EXTERNAL_TABLE)) {
            tableParameters.put("EXTERNAL", "TRUE");
        }

        Table.Builder tableBuilder = Table.builder()
                .setDatabaseName(schemaName)
                .setTableName(tableName)
                .setOwner(tableOwner)
                .setTableType(tableType)
                .setDataColumns(columns.build())
                .setPartitionColumns(partitionColumns)
                .setParameters(tableParameters.build());

        tableBuilder.getStorageBuilder()
                .setStorageFormat(fromHiveStorageFormat(hiveStorageFormat))
                .setBucketProperty(bucketProperty)
                .setLocation(targetPath.toString());

        return tableBuilder.build();
    }

    private static PrincipalPrivileges buildInitialPrivilegeSet(String tableOwner)
    {
        PrestoPrincipal owner = new PrestoPrincipal(USER, tableOwner);
        return new PrincipalPrivileges(
                ImmutableMultimap.<String, HivePrivilegeInfo>builder()
                        .put(tableOwner, new HivePrivilegeInfo(HivePrivilege.SELECT, true, owner, owner))
                        .put(tableOwner, new HivePrivilegeInfo(HivePrivilege.INSERT, true, owner, owner))
                        .put(tableOwner, new HivePrivilegeInfo(HivePrivilege.UPDATE, true, owner, owner))
                        .put(tableOwner, new HivePrivilegeInfo(HivePrivilege.DELETE, true, owner, owner))
                        .build(),
                ImmutableMultimap.of());
    }

    @Override
    public void addColumn(ConnectorSession session, ConnectorTableHandle tableHandle, ColumnMetadata column)
    {
        HiveTableHandle handle = (HiveTableHandle) tableHandle;
        failIfAvroSchemaIsSet(handle);

        metastore.addColumn(handle.getSchemaName(), handle.getTableName(), column.getName(), toHiveType(typeTranslator, column.getType()), column.getComment());
    }

    @Override
    public void renameColumn(ConnectorSession session, ConnectorTableHandle tableHandle, ColumnHandle source, String target)
    {
        HiveTableHandle hiveTableHandle = (HiveTableHandle) tableHandle;
        failIfAvroSchemaIsSet(hiveTableHandle);
        HiveColumnHandle sourceHandle = (HiveColumnHandle) source;

        metastore.renameColumn(hiveTableHandle.getSchemaName(), hiveTableHandle.getTableName(), sourceHandle.getName(), target);
    }

    @Override
    public void dropColumn(ConnectorSession session, ConnectorTableHandle tableHandle, ColumnHandle column)
    {
        HiveTableHandle hiveTableHandle = (HiveTableHandle) tableHandle;
        failIfAvroSchemaIsSet(hiveTableHandle);
        HiveColumnHandle columnHandle = (HiveColumnHandle) column;

        metastore.dropColumn(hiveTableHandle.getSchemaName(), hiveTableHandle.getTableName(), columnHandle.getName());
    }

    private void failIfAvroSchemaIsSet(HiveTableHandle handle)
    {
        String tableName = handle.getTableName();
        String schemaName = handle.getSchemaName();
        Optional<Table> table = metastore.getTable(schemaName, tableName);

        if (!table.isPresent()) {
            throw new TableNotFoundException(new SchemaTableName(schemaName, tableName));
        }

        if (table.get().getParameters().get(AVRO_SCHEMA_URL_KEY) != null) {
            throw new PrestoException(NOT_SUPPORTED, "ALTER TABLE not supported when Avro schema url is set");
        }
    }

    @Override
    public void renameTable(ConnectorSession session, ConnectorTableHandle tableHandle, SchemaTableName newTableName)
    {
        HiveTableHandle handle = (HiveTableHandle) tableHandle;
        metastore.renameTable(handle.getSchemaName(), handle.getTableName(), newTableName.getSchemaName(), newTableName.getTableName());
    }

    @Override
    public void dropTable(ConnectorSession session, ConnectorTableHandle tableHandle)
    {
        HiveTableHandle handle = (HiveTableHandle) tableHandle;
        SchemaTableName tableName = schemaTableName(tableHandle);

        Optional<Table> target = metastore.getTable(handle.getSchemaName(), handle.getTableName());
        if (!target.isPresent()) {
            throw new TableNotFoundException(tableName);
        }
        metastore.dropTable(session, handle.getSchemaName(), handle.getTableName());
    }

    @Override
    public ConnectorTableHandle beginStatisticsCollection(ConnectorSession session, ConnectorTableHandle tableHandle)
    {
        verifyJvmTimeZone();
        HiveTableHandle handle = (HiveTableHandle) tableHandle;
        SchemaTableName tableName = handle.getSchemaTableName();

        metastore.getTable(tableName.getSchemaName(), tableName.getTableName())
                .orElseThrow(() -> new TableNotFoundException(tableName));
        return handle;
    }

    @Override
    public void finishStatisticsCollection(ConnectorSession session, ConnectorTableHandle tableHandle, Collection<ComputedStatistics> computedStatistics)
    {
        HiveTableHandle handle = (HiveTableHandle) tableHandle;
        SchemaTableName tableName = handle.getSchemaTableName();
        Table table = metastore.getTable(tableName.getSchemaName(), tableName.getTableName())
                .orElseThrow(() -> new TableNotFoundException(handle.getSchemaTableName()));

        List<Column> partitionColumns = table.getPartitionColumns();
        List<String> partitionColumnNames = partitionColumns.stream()
                .map(Column::getName)
                .collect(toImmutableList());
        List<HiveColumnHandle> hiveColumnHandles = hiveColumnHandles(table);
        Map<String, Type> columnTypes = hiveColumnHandles.stream()
                .filter(columnHandle -> !columnHandle.isHidden())
                .collect(toImmutableMap(HiveColumnHandle::getName, column -> column.getHiveType().getType(typeManager)));

        Map<List<String>, ComputedStatistics> computedStatisticsMap = createComputedStatisticsToPartitionMap(computedStatistics, partitionColumnNames, columnTypes);

        if (partitionColumns.isEmpty()) {
            // commit analyze to unpartitioned table
            metastore.setTableStatistics(table, createPartitionStatistics(session, columnTypes, computedStatisticsMap.get(ImmutableList.<String>of())));
        }
        else {
            List<List<String>> partitionValuesList;
            if (handle.getAnalyzePartitionValues().isPresent()) {
                partitionValuesList = handle.getAnalyzePartitionValues().get();
            }
            else {
                partitionValuesList = metastore.getPartitionNames(handle.getSchemaName(), handle.getTableName())
                        .orElseThrow(() -> new TableNotFoundException(((HiveTableHandle) tableHandle).getSchemaTableName()))
                        .stream()
                        .map(HiveUtil::toPartitionValues)
                        .collect(toImmutableList());
            }

            ImmutableMap.Builder<List<String>, PartitionStatistics> partitionStatistics = ImmutableMap.builder();
            Map<String, Set<ColumnStatisticType>> columnStatisticTypes = hiveColumnHandles.stream()
                    .filter(columnHandle -> !partitionColumnNames.contains(columnHandle.getName()))
                    .filter(column -> !column.isHidden())
                    .collect(toImmutableMap(HiveColumnHandle::getName, column -> ImmutableSet.copyOf(metastore.getSupportedColumnStatistics(typeManager.getType(column.getTypeSignature())))));
            Supplier<PartitionStatistics> emptyPartitionStatistics = Suppliers.memoize(() -> createEmptyPartitionStatistics(columnTypes, columnStatisticTypes));

            int usedComputedStatistics = 0;
            for (List<String> partitionValues : partitionValuesList) {
                ComputedStatistics collectedStatistics = computedStatisticsMap.get(partitionValues);
                if (collectedStatistics == null) {
                    partitionStatistics.put(partitionValues, emptyPartitionStatistics.get());
                }
                else {
                    usedComputedStatistics++;
                    partitionStatistics.put(partitionValues, createPartitionStatistics(session, columnTypes, collectedStatistics));
                }
            }
            verify(usedComputedStatistics == computedStatistics.size(), "All computed statistics must be used");
            metastore.setPartitionStatistics(table, partitionStatistics.build());
        }
    }

    @Override
    public HiveOutputTableHandle beginCreateTable(ConnectorSession session, ConnectorTableMetadata tableMetadata, Optional<ConnectorNewTableLayout> layout)
    {
        verifyJvmTimeZone();

        if (getExternalLocation(tableMetadata.getProperties()) != null) {
            throw new PrestoException(NOT_SUPPORTED, "External tables cannot be created using CREATE TABLE AS");
        }

        if (getAvroSchemaUrl(tableMetadata.getProperties()) != null) {
            throw new PrestoException(NOT_SUPPORTED, "CREATE TABLE AS not supported when Avro schema url is set");
        }

        HiveStorageFormat tableStorageFormat = getHiveStorageFormat(tableMetadata.getProperties());
        List<String> partitionedBy = getPartitionedBy(tableMetadata.getProperties());
        Optional<HiveBucketProperty> bucketProperty = getBucketProperty(tableMetadata.getProperties());

        // get the root directory for the database
        SchemaTableName schemaTableName = tableMetadata.getTable();
        String schemaName = schemaTableName.getSchemaName();
        String tableName = schemaTableName.getTableName();

        Map<String, String> tableProperties = getEmptyTableProperties(tableMetadata, !partitionedBy.isEmpty(), new HdfsContext(session, schemaName, tableName));
        List<HiveColumnHandle> columnHandles = getColumnHandles(tableMetadata, ImmutableSet.copyOf(partitionedBy), typeTranslator);
        HiveStorageFormat partitionStorageFormat = isRespectTableFormat(session) ? tableStorageFormat : getHiveStorageFormat(session);

        // unpartitioned tables ignore the partition storage format
        HiveStorageFormat actualStorageFormat = partitionedBy.isEmpty() ? tableStorageFormat : partitionStorageFormat;
        actualStorageFormat.validateColumns(columnHandles);

        Map<String, HiveColumnHandle> columnHandlesByName = Maps.uniqueIndex(columnHandles, HiveColumnHandle::getName);
        List<Column> partitionColumns = partitionedBy.stream()
                .map(columnHandlesByName::get)
                .map(column -> new Column(column.getName(), column.getHiveType(), column.getComment()))
                .collect(toList());
        checkPartitionTypesSupported(partitionColumns);

        LocationHandle locationHandle = locationService.forNewTable(metastore, session, schemaName, tableName);
        HiveOutputTableHandle result = new HiveOutputTableHandle(
                schemaName,
                tableName,
                columnHandles,
                session.getQueryId(),
                metastore.generatePageSinkMetadata(schemaTableName),
                locationHandle,
                tableStorageFormat,
                partitionStorageFormat,
                partitionedBy,
                bucketProperty,
                session.getUser(),
                tableProperties);

        WriteInfo writeInfo = locationService.getQueryWriteInfo(locationHandle);
        metastore.declareIntentionToWrite(session, writeInfo.getWriteMode(), writeInfo.getWritePath(), result.getFilePrefix(), schemaTableName);

        return result;
    }

    @Override
    public Optional<ConnectorOutputMetadata> finishCreateTable(ConnectorSession session, ConnectorOutputTableHandle tableHandle, Collection<Slice> fragments, Collection<ComputedStatistics> computedStatistics)
    {
        HiveOutputTableHandle handle = (HiveOutputTableHandle) tableHandle;

        List<PartitionUpdate> partitionUpdates = getPartitionUpdates(fragments);

        if (isWritingStagingFilesEnabled(session)) {
            stagingFileCommitter.commitFiles(session, handle.getSchemaName(), handle.getTableName(), partitionUpdates);
        }
        else {
            verifyNoStagingFilesWritten(partitionUpdates);
        }

        WriteInfo writeInfo = locationService.getQueryWriteInfo(handle.getLocationHandle());
        Table table = buildTableObject(
                session.getQueryId(),
                handle.getSchemaName(),
                handle.getTableName(),
                handle.getTableOwner(),
                handle.getInputColumns(),
                handle.getTableStorageFormat(),
                handle.getPartitionedBy(),
                handle.getBucketProperty(),
                handle.getAdditionalTableParameters(),
                writeInfo.getTargetPath(),
                MANAGED_TABLE,
                prestoVersion);
        PrincipalPrivileges principalPrivileges = buildInitialPrivilegeSet(handle.getTableOwner());

        partitionUpdates = PartitionUpdate.mergePartitionUpdates(partitionUpdates);

        if (handle.getBucketProperty().isPresent()) {
            ImmutableList<PartitionUpdate> partitionUpdatesForMissingBuckets = computePartitionUpdatesForMissingBuckets(session, handle, table, partitionUpdates);
            // replace partitionUpdates before creating the empty files so that those files will be cleaned up if we end up rollback
            partitionUpdates = PartitionUpdate.mergePartitionUpdates(Iterables.concat(partitionUpdates, partitionUpdatesForMissingBuckets));
            for (PartitionUpdate partitionUpdate : partitionUpdatesForMissingBuckets) {
                Optional<Partition> partition = table.getPartitionColumns().isEmpty() ? Optional.empty() : Optional.of(buildPartitionObject(session, table, partitionUpdate));
                createEmptyFile(session, partitionUpdate.getWritePath(), table, partition, getTargetFileNames(partitionUpdate.getFileWriteInfos()));
            }
        }

        Map<String, Type> columnTypes = handle.getInputColumns().stream()
                .collect(toImmutableMap(HiveColumnHandle::getName, column -> column.getHiveType().getType(typeManager)));
        Map<List<String>, ComputedStatistics> partitionComputedStatistics = createComputedStatisticsToPartitionMap(computedStatistics, handle.getPartitionedBy(), columnTypes);

        PartitionStatistics tableStatistics;
        if (table.getPartitionColumns().isEmpty()) {
            HiveBasicStatistics basicStatistics = partitionUpdates.stream()
                    .map(PartitionUpdate::getStatistics)
                    .reduce((first, second) -> reduce(first, second, ADD))
                    .orElse(createZeroStatistics());
            tableStatistics = createPartitionStatistics(session, basicStatistics, columnTypes, getColumnStatistics(partitionComputedStatistics, ImmutableList.of()));
        }
        else {
            tableStatistics = new PartitionStatistics(createEmptyStatistics(), ImmutableMap.of());
        }

        metastore.createTable(session, table, principalPrivileges, Optional.of(writeInfo.getWritePath()), false, tableStatistics);

        if (!handle.getPartitionedBy().isEmpty()) {
            if (isRespectTableFormat(session)) {
                Verify.verify(handle.getPartitionStorageFormat() == handle.getTableStorageFormat());
            }
            for (PartitionUpdate update : partitionUpdates) {
                Partition partition = buildPartitionObject(session, table, update);
                PartitionStatistics partitionStatistics = createPartitionStatistics(
                        session,
                        update.getStatistics(),
                        columnTypes,
                        getColumnStatistics(partitionComputedStatistics, partition.getValues()));
                metastore.addPartition(
                        session,
                        handle.getSchemaName(),
                        handle.getTableName(),
                        buildPartitionObject(session, table, update),
                        update.getWritePath(),
                        partitionStatistics);
            }
        }

        return Optional.of(new HiveWrittenPartitions(
                partitionUpdates.stream()
                        .map(PartitionUpdate::getName)
                        .collect(Collectors.toList())));
    }

    private ImmutableList<PartitionUpdate> computePartitionUpdatesForMissingBuckets(
            ConnectorSession session,
            HiveWritableTableHandle handle,
            Table table,
            List<PartitionUpdate> partitionUpdates)
    {
        HiveStorageFormat storageFormat = table.getPartitionColumns().isEmpty() ? handle.getTableStorageFormat() : handle.getPartitionStorageFormat();

        // empty unpartitioned bucketed table
        if (table.getPartitionColumns().isEmpty() && partitionUpdates.isEmpty()) {
            int bucketCount = handle.getBucketProperty().get().getBucketCount();
            LocationHandle locationHandle = handle.getLocationHandle();
            List<String> fileNamesForMissingBuckets = computeFileNamesForMissingBuckets(
                    session,
                    table,
                    storageFormat,
                    locationHandle.getTargetPath(),
                    handle.getFilePrefix(),
                    bucketCount,
                    ImmutableSet.of());
            return ImmutableList.of(new PartitionUpdate(
                    "",
                    (handle instanceof HiveInsertTableHandle) ? APPEND : NEW,
                    locationHandle.getWritePath(),
                    locationHandle.getTargetPath(),
                    fileNamesForMissingBuckets.stream()
                            .map(fileName -> new FileWriteInfo(fileName, fileName))
                            .collect(toImmutableList()),
                    0,
                    0,
                    0));
        }

        ImmutableList.Builder<PartitionUpdate> partitionUpdatesForMissingBucketsBuilder = ImmutableList.builder();
        for (PartitionUpdate partitionUpdate : partitionUpdates) {
            int bucketCount = handle.getBucketProperty().get().getBucketCount();

            List<String> fileNamesForMissingBuckets = computeFileNamesForMissingBuckets(
                    session,
                    table,
                    storageFormat,
                    partitionUpdate.getTargetPath(),
                    handle.getFilePrefix(),
                    bucketCount,
                    ImmutableSet.copyOf(getTargetFileNames(partitionUpdate.getFileWriteInfos())));
            partitionUpdatesForMissingBucketsBuilder.add(new PartitionUpdate(
                    partitionUpdate.getName(),
                    partitionUpdate.getUpdateMode(),
                    partitionUpdate.getWritePath(),
                    partitionUpdate.getTargetPath(),
                    fileNamesForMissingBuckets.stream()
                            .map(fileName -> new FileWriteInfo(fileName, fileName))
                            .collect(toImmutableList()),
                    0,
                    0,
                    0));
        }
        return partitionUpdatesForMissingBucketsBuilder.build();
    }

    private List<String> computeFileNamesForMissingBuckets(
            ConnectorSession session,
            Table table,
            HiveStorageFormat storageFormat,
            Path targetPath,
            String filePrefix,
            int bucketCount,
            Set<String> existingFileNames)
    {
        if (existingFileNames.size() == bucketCount) {
            // fast path for common case
            return ImmutableList.of();
        }
        HdfsContext hdfsContext = new HdfsContext(session, table.getDatabaseName(), table.getTableName());
        JobConf conf = toJobConf(hdfsEnvironment.getConfiguration(hdfsContext, targetPath));
        String fileExtension = HiveWriterFactory.getFileExtension(conf, fromHiveStorageFormat(storageFormat));
        ImmutableList.Builder<String> missingFileNamesBuilder = ImmutableList.builder();
        for (int i = 0; i < bucketCount; i++) {
            String targetFileName = HiveWriterFactory.computeBucketedFileName(filePrefix, i) + fileExtension;
            if (!existingFileNames.contains(targetFileName)) {
                missingFileNamesBuilder.add(targetFileName);
            }
        }
        List<String> missingFileNames = missingFileNamesBuilder.build();
        verify(existingFileNames.size() + missingFileNames.size() == bucketCount);
        return missingFileNames;
    }

    private void createEmptyFile(ConnectorSession session, Path path, Table table, Optional<Partition> partition, List<String> fileNames)
    {
        JobConf conf = toJobConf(hdfsEnvironment.getConfiguration(new HdfsContext(session, table.getDatabaseName(), table.getTableName()), path));

        Properties schema;
        StorageFormat format;
        if (partition.isPresent()) {
            schema = getHiveSchema(partition.get(), table);
            format = partition.get().getStorage().getStorageFormat();
        }
        else {
            schema = getHiveSchema(table);
            format = table.getStorage().getStorageFormat();
        }

        for (String fileName : fileNames) {
            writeEmptyFile(session, new Path(path, fileName), conf, schema, format.getSerDe(), format.getOutputFormat());
        }
    }

    private static void writeEmptyFile(ConnectorSession session, Path target, JobConf conf, Properties properties, String serDe, String outputFormatName)
    {
        // Some serializers such as Avro set a property in the schema.
        initializeSerializer(conf, properties, serDe);

        // The code below is not a try with resources because RecordWriter is not Closeable.
        FileSinkOperator.RecordWriter recordWriter = HiveWriteUtils.createRecordWriter(target, conf, properties, outputFormatName, session);
        try {
            recordWriter.close(false);
        }
        catch (IOException e) {
            throw new PrestoException(HIVE_WRITER_CLOSE_ERROR, "Error write empty file to Hive", e);
        }
    }

    @Override
    public HiveInsertTableHandle beginInsert(ConnectorSession session, ConnectorTableHandle tableHandle)
    {
        verifyJvmTimeZone();

        SchemaTableName tableName = schemaTableName(tableHandle);
        Optional<Table> table = metastore.getTable(tableName.getSchemaName(), tableName.getTableName());
        if (!table.isPresent()) {
            throw new TableNotFoundException(tableName);
        }

        checkTableIsWritable(table.get(), writesToNonManagedTablesEnabled);

        for (Column column : table.get().getDataColumns()) {
            if (!isWritableType(column.getType())) {
                throw new PrestoException(
                        NOT_SUPPORTED,
                        format("Inserting into Hive table %s.%s with column type %s not supported", table.get().getDatabaseName(), table.get().getTableName(), column.getType()));
            }
        }

        List<HiveColumnHandle> handles = hiveColumnHandles(table.get()).stream()
                .filter(columnHandle -> !columnHandle.isHidden())
                .collect(toList());

        HiveStorageFormat tableStorageFormat = extractHiveStorageFormat(table.get());
        LocationHandle locationHandle;
        if (table.get().getTableType().equals(TEMPORARY_TABLE)) {
            locationHandle = locationService.forTemporaryTable(metastore, session, table.get());
        }
        else {
            locationHandle = locationService.forExistingTable(metastore, session, table.get());
        }
        HiveInsertTableHandle result = new HiveInsertTableHandle(
                tableName.getSchemaName(),
                tableName.getTableName(),
                handles,
                session.getQueryId(),
                metastore.generatePageSinkMetadata(tableName),
                locationHandle,
                table.get().getStorage().getBucketProperty(),
                tableStorageFormat,
                isRespectTableFormat(session) ? tableStorageFormat : HiveSessionProperties.getHiveStorageFormat(session));

        WriteInfo writeInfo = locationService.getQueryWriteInfo(locationHandle);
        metastore.declareIntentionToWrite(session, writeInfo.getWriteMode(), writeInfo.getWritePath(), result.getFilePrefix(), tableName);
        return result;
    }

    @Override
    public Optional<ConnectorOutputMetadata> finishInsert(ConnectorSession session, ConnectorInsertTableHandle insertHandle, Collection<Slice> fragments, Collection<ComputedStatistics> computedStatistics)
    {
        HiveInsertTableHandle handle = (HiveInsertTableHandle) insertHandle;

        List<PartitionUpdate> partitionUpdates = getPartitionUpdates(fragments);

        if (isWritingStagingFilesEnabled(session)) {
            stagingFileCommitter.commitFiles(session, handle.getSchemaName(), handle.getTableName(), partitionUpdates);
        }
        else {
            verifyNoStagingFilesWritten(partitionUpdates);
        }

        HiveStorageFormat tableStorageFormat = handle.getTableStorageFormat();
        partitionUpdates = PartitionUpdate.mergePartitionUpdates(partitionUpdates);

        Optional<Table> table = metastore.getTable(handle.getSchemaName(), handle.getTableName());
        if (!table.isPresent()) {
            throw new TableNotFoundException(new SchemaTableName(handle.getSchemaName(), handle.getTableName()));
        }
        if (!table.get().getStorage().getStorageFormat().getInputFormat().equals(tableStorageFormat.getInputFormat()) && isRespectTableFormat(session)) {
            throw new PrestoException(HIVE_CONCURRENT_MODIFICATION_DETECTED, "Table format changed during insert");
        }

        if (handle.getBucketProperty().isPresent()) {
            ImmutableList<PartitionUpdate> partitionUpdatesForMissingBuckets = computePartitionUpdatesForMissingBuckets(session, handle, table.get(), partitionUpdates);
            // replace partitionUpdates before creating the empty files so that those files will be cleaned up if we end up rollback
            partitionUpdates = PartitionUpdate.mergePartitionUpdates(Iterables.concat(partitionUpdates, partitionUpdatesForMissingBuckets));
            for (PartitionUpdate partitionUpdate : partitionUpdatesForMissingBuckets) {
                Optional<Partition> partition = table.get().getPartitionColumns().isEmpty() ? Optional.empty() : Optional.of(buildPartitionObject(session, table.get(), partitionUpdate));
                createEmptyFile(session, partitionUpdate.getWritePath(), table.get(), partition, getTargetFileNames(partitionUpdate.getFileWriteInfos()));
            }
        }

        List<String> partitionedBy = table.get().getPartitionColumns().stream()
                .map(Column::getName)
                .collect(toImmutableList());
        Map<String, Type> columnTypes = handle.getInputColumns().stream()
                .collect(toImmutableMap(HiveColumnHandle::getName, column -> column.getHiveType().getType(typeManager)));
        Map<List<String>, ComputedStatistics> partitionComputedStatistics = createComputedStatisticsToPartitionMap(computedStatistics, partitionedBy, columnTypes);

        for (PartitionUpdate partitionUpdate : partitionUpdates) {
            if (partitionUpdate.getName().isEmpty()) {
                // insert into unpartitioned table
                PartitionStatistics partitionStatistics = createPartitionStatistics(
                        session,
                        partitionUpdate.getStatistics(),
                        columnTypes,
                        getColumnStatistics(partitionComputedStatistics, ImmutableList.of()));
                metastore.finishInsertIntoExistingTable(
                        session,
                        handle.getSchemaName(),
                        handle.getTableName(),
                        partitionUpdate.getWritePath(),
                        getTargetFileNames(partitionUpdate.getFileWriteInfos()),
                        partitionStatistics);
            }
            else if (partitionUpdate.getUpdateMode() == APPEND) {
                // insert into existing partition
                List<String> partitionValues = toPartitionValues(partitionUpdate.getName());
                PartitionStatistics partitionStatistics = createPartitionStatistics(
                        session,
                        partitionUpdate.getStatistics(),
                        columnTypes,
                        getColumnStatistics(partitionComputedStatistics, partitionValues));
                metastore.finishInsertIntoExistingPartition(
                        session,
                        handle.getSchemaName(),
                        handle.getTableName(),
                        partitionValues,
                        partitionUpdate.getWritePath(),
                        getTargetFileNames(partitionUpdate.getFileWriteInfos()),
                        partitionStatistics);
            }
            else if (partitionUpdate.getUpdateMode() == NEW || partitionUpdate.getUpdateMode() == OVERWRITE) {
                // insert into new partition or overwrite existing partition
                Partition partition = buildPartitionObject(session, table.get(), partitionUpdate);
                if (!partition.getStorage().getStorageFormat().getInputFormat().equals(handle.getPartitionStorageFormat().getInputFormat()) && isRespectTableFormat(session)) {
                    throw new PrestoException(HIVE_CONCURRENT_MODIFICATION_DETECTED, "Partition format changed during insert");
                }
                if (partitionUpdate.getUpdateMode() == OVERWRITE) {
                    metastore.dropPartition(session, handle.getSchemaName(), handle.getTableName(), partition.getValues());
                }
                PartitionStatistics partitionStatistics = createPartitionStatistics(
                        session,
                        partitionUpdate.getStatistics(),
                        columnTypes,
                        getColumnStatistics(partitionComputedStatistics, partition.getValues()));
                metastore.addPartition(session, handle.getSchemaName(), handle.getTableName(), partition, partitionUpdate.getWritePath(), partitionStatistics);
            }
            else {
                throw new IllegalArgumentException(format("Unsupported update mode: %s", partitionUpdate.getUpdateMode()));
            }
        }

        return Optional.of(new HiveWrittenPartitions(
                partitionUpdates.stream()
                        .map(PartitionUpdate::getName)
                        .collect(Collectors.toList())));
    }

    private void verifyNoStagingFilesWritten(List<PartitionUpdate> partitionUpdates)
    {
        checkState(partitionUpdates.stream()
                .map(PartitionUpdate::getFileWriteInfos)
                .flatMap(List::stream)
                .allMatch(stagingFileInfo -> stagingFileInfo.getWriteFileName().equals(stagingFileInfo.getTargetFileName())));
    }

    private List<String> getTargetFileNames(List<FileWriteInfo> fileWriteInfos)
    {
        return fileWriteInfos.stream()
                .map(FileWriteInfo::getTargetFileName)
                .collect(toImmutableList());
    }

    private Partition buildPartitionObject(ConnectorSession session, Table table, PartitionUpdate partitionUpdate)
    {
        return Partition.builder()
                .setDatabaseName(table.getDatabaseName())
                .setTableName(table.getTableName())
                .setColumns(table.getDataColumns())
                .setValues(extractPartitionValues(partitionUpdate.getName()))
                .setParameters(ImmutableMap.<String, String>builder()
                        .put(PRESTO_VERSION_NAME, prestoVersion)
                        .put(PRESTO_QUERY_ID_NAME, session.getQueryId())
                        .build())
                .withStorage(storage -> storage
                        .setStorageFormat(isRespectTableFormat(session) ?
                                table.getStorage().getStorageFormat() :
                                fromHiveStorageFormat(HiveSessionProperties.getHiveStorageFormat(session)))
                        .setLocation(partitionUpdate.getTargetPath().toString())
                        .setBucketProperty(table.getStorage().getBucketProperty())
                        .setSerdeParameters(table.getStorage().getSerdeParameters()))
                .build();
    }

    private PartitionStatistics createPartitionStatistics(
            ConnectorSession session,
            Map<String, Type> columnTypes,
            ComputedStatistics computedStatistics)
    {
        Map<ColumnStatisticMetadata, Block> computedColumnStatistics = computedStatistics.getColumnStatistics();

        Block rowCountBlock = Optional.ofNullable(computedStatistics.getTableStatistics().get(ROW_COUNT))
                .orElseThrow(() -> new VerifyException("rowCount not present"));
        verify(!rowCountBlock.isNull(0), "rowCount must never be null");
        long rowCount = BIGINT.getLong(rowCountBlock, 0);
        HiveBasicStatistics rowCountOnlyBasicStatistics = new HiveBasicStatistics(OptionalLong.empty(), OptionalLong.of(rowCount), OptionalLong.empty(), OptionalLong.empty());
        return createPartitionStatistics(session, rowCountOnlyBasicStatistics, columnTypes, computedColumnStatistics);
    }

    private PartitionStatistics createPartitionStatistics(
            ConnectorSession session,
            HiveBasicStatistics basicStatistics,
            Map<String, Type> columnTypes,
            Map<ColumnStatisticMetadata, Block> computedColumnStatistics)
    {
        long rowCount = basicStatistics.getRowCount().orElseThrow(() -> new IllegalArgumentException("rowCount not present"));
        Map<String, HiveColumnStatistics> columnStatistics = fromComputedStatistics(
                session,
                timeZone,
                computedColumnStatistics,
                columnTypes,
                rowCount);
        return new PartitionStatistics(basicStatistics, columnStatistics);
    }

    private Map<ColumnStatisticMetadata, Block> getColumnStatistics(Map<List<String>, ComputedStatistics> partitionComputedStatistics, List<String> partitionValues)
    {
        return Optional.ofNullable(partitionComputedStatistics.get(partitionValues))
                .map(ComputedStatistics::getColumnStatistics)
                .orElse(ImmutableMap.of());
    }

    @Override
    public void createView(ConnectorSession session, SchemaTableName viewName, String viewData, boolean replace)
    {
        Map<String, String> properties = ImmutableMap.<String, String>builder()
                .put(TABLE_COMMENT, "Presto View")
                .put(PRESTO_VIEW_FLAG, "true")
                .put(PRESTO_VERSION_NAME, prestoVersion)
                .put(PRESTO_QUERY_ID_NAME, session.getQueryId())
                .build();

        Column dummyColumn = new Column("dummy", HIVE_STRING, Optional.empty());

        Table.Builder tableBuilder = Table.builder()
                .setDatabaseName(viewName.getSchemaName())
                .setTableName(viewName.getTableName())
                .setOwner(session.getUser())
                .setTableType(VIRTUAL_VIEW)
                .setDataColumns(ImmutableList.of(dummyColumn))
                .setPartitionColumns(ImmutableList.of())
                .setParameters(properties)
                .setViewOriginalText(Optional.of(encodeViewData(viewData)))
                .setViewExpandedText(Optional.of("/* Presto View */"));

        tableBuilder.getStorageBuilder()
                .setStorageFormat(VIEW_STORAGE_FORMAT)
                .setLocation("");
        Table table = tableBuilder.build();
        PrincipalPrivileges principalPrivileges = buildInitialPrivilegeSet(session.getUser());

        Optional<Table> existing = metastore.getTable(viewName.getSchemaName(), viewName.getTableName());
        if (existing.isPresent()) {
            if (!replace || !HiveUtil.isPrestoView(existing.get())) {
                throw new ViewAlreadyExistsException(viewName);
            }

            metastore.replaceView(viewName.getSchemaName(), viewName.getTableName(), table, principalPrivileges);
            return;
        }

        try {
            metastore.createTable(session, table, principalPrivileges, Optional.empty(), false, new PartitionStatistics(createEmptyStatistics(), ImmutableMap.of()));
        }
        catch (TableAlreadyExistsException e) {
            throw new ViewAlreadyExistsException(e.getTableName());
        }
    }

    @Override
    public void dropView(ConnectorSession session, SchemaTableName viewName)
    {
        ConnectorViewDefinition view = getViews(session, viewName.toSchemaTablePrefix()).get(viewName);
        if (view == null) {
            throw new ViewNotFoundException(viewName);
        }

        try {
            metastore.dropTable(session, viewName.getSchemaName(), viewName.getTableName());
        }
        catch (TableNotFoundException e) {
            throw new ViewNotFoundException(e.getTableName());
        }
    }

    @Override
    public List<SchemaTableName> listViews(ConnectorSession session, String schemaNameOrNull)
    {
        ImmutableList.Builder<SchemaTableName> tableNames = ImmutableList.builder();
        for (String schemaName : listSchemas(session, schemaNameOrNull)) {
            for (String tableName : metastore.getAllViews(schemaName).orElse(emptyList())) {
                tableNames.add(new SchemaTableName(schemaName, tableName));
            }
        }
        return tableNames.build();
    }

    @Override
    public Map<SchemaTableName, ConnectorViewDefinition> getViews(ConnectorSession session, SchemaTablePrefix prefix)
    {
        ImmutableMap.Builder<SchemaTableName, ConnectorViewDefinition> views = ImmutableMap.builder();
        List<SchemaTableName> tableNames;
        if (prefix.getTableName() != null) {
            tableNames = ImmutableList.of(new SchemaTableName(prefix.getSchemaName(), prefix.getTableName()));
        }
        else {
            tableNames = listViews(session, prefix.getSchemaName());
        }

        for (SchemaTableName schemaTableName : tableNames) {
            Optional<Table> table = metastore.getTable(schemaTableName.getSchemaName(), schemaTableName.getTableName());
            if (table.isPresent() && HiveUtil.isPrestoView(table.get())) {
                views.put(schemaTableName, new ConnectorViewDefinition(
                        schemaTableName,
                        Optional.ofNullable(table.get().getOwner()),
                        decodeViewData(table.get().getViewOriginalText().get())));
            }
        }

        return views.build();
    }

    @Override
    public ConnectorTableHandle beginDelete(ConnectorSession session, ConnectorTableHandle tableHandle)
    {
        throw new PrestoException(NOT_SUPPORTED, "This connector only supports delete where one or more partitions are deleted entirely");
    }

    @Override
    public ColumnHandle getUpdateRowIdColumnHandle(ConnectorSession session, ConnectorTableHandle tableHandle)
    {
        return updateRowIdHandle();
    }

    @Override
    public OptionalLong metadataDelete(ConnectorSession session, ConnectorTableHandle tableHandle, ConnectorTableLayoutHandle tableLayoutHandle)
    {
        HiveTableHandle handle = (HiveTableHandle) tableHandle;
        HiveTableLayoutHandle layoutHandle = (HiveTableLayoutHandle) tableLayoutHandle;

        Optional<Table> table = metastore.getTable(handle.getSchemaName(), handle.getTableName());
        if (!table.isPresent()) {
            throw new TableNotFoundException(handle.getSchemaTableName());
        }

        List<ColumnHandle> partitionColumns = layoutHandle.getPartitionColumns();
        if (!layoutHandle.getEffectivePredicate().getDomains()
                .map(domains -> filterKeys(domains, not(in(partitionColumns))))
                .orElse(ImmutableMap.of()).isEmpty()) {
            throw new PrestoException(NOT_SUPPORTED, "This connector only supports delete where one or more partitions are deleted entirely");
        }

        if (table.get().getPartitionColumns().isEmpty()) {
            metastore.truncateUnpartitionedTable(session, handle.getSchemaName(), handle.getTableName());
        }
        else {
            for (HivePartition hivePartition : getOrComputePartitions(layoutHandle, session, tableHandle)) {
                metastore.dropPartition(session, handle.getSchemaName(), handle.getTableName(), toPartitionValues(hivePartition.getPartitionId()));
            }
        }
        // it is too expensive to determine the exact number of deleted rows
        return OptionalLong.empty();
    }

    private List<HivePartition> getOrComputePartitions(HiveTableLayoutHandle layoutHandle, ConnectorSession session, ConnectorTableHandle tableHandle)
    {
        if (layoutHandle.getPartitions().isPresent()) {
            return layoutHandle.getPartitions().get();
        }
        else {
            TupleDomain<ColumnHandle> partitionColumnPredicate = layoutHandle.getPartitionColumnPredicate();
            Predicate<Map<ColumnHandle, NullableValue>> predicate = convertToPredicate(partitionColumnPredicate);
            List<ConnectorTableLayoutResult> tableLayoutResults = getTableLayouts(session, tableHandle, new Constraint<>(partitionColumnPredicate, predicate), Optional.empty());
            return ((HiveTableLayoutHandle) Iterables.getOnlyElement(tableLayoutResults).getTableLayout().getHandle()).getPartitions().get();
        }
    }

    @VisibleForTesting
    static Predicate<Map<ColumnHandle, NullableValue>> convertToPredicate(TupleDomain<ColumnHandle> tupleDomain)
    {
        return bindings -> tupleDomain.contains(TupleDomain.fromFixedValues(bindings));
    }

    @Override
    public boolean supportsMetadataDelete(ConnectorSession session, ConnectorTableHandle tableHandle, ConnectorTableLayoutHandle tableLayoutHandle)
    {
        return true;
    }

    @Override
    public Map<ColumnHandle, ColumnHandle> pushdownSubfieldPruning(
            ConnectorSession session,
            ConnectorTableHandle table,
            Map<ColumnHandle, List<SubfieldPath>> desiredSubfields)
    {
        if (!isAriaScanEnabled(session, table)) {
            return ImmutableMap.of();
        }

        ImmutableMap.Builder<ColumnHandle, ColumnHandle> newColumnHandles = ImmutableMap.builder();
        for (Map.Entry<ColumnHandle, List<SubfieldPath>> entry : desiredSubfields.entrySet()) {
            HiveColumnHandle columnHandle = (HiveColumnHandle) entry.getKey();
            newColumnHandles.put(columnHandle, new HiveColumnHandle(
                    columnHandle.getName(),
                    columnHandle.getHiveType(),
                    columnHandle.getTypeSignature(),
                    columnHandle.getHiveColumnIndex(),
                    columnHandle.getColumnType(),
                    columnHandle.getComment(),
                    null,
                    entry.getValue()));
        }

        return newColumnHandles.build();
    }

    @Override
    public List<ConnectorTableLayoutResult> getTableLayouts(ConnectorSession session, ConnectorTableHandle tableHandle, Constraint<ColumnHandle> constraint, Optional<Set<ColumnHandle>> desiredColumns)
    {
        HiveTableHandle handle = (HiveTableHandle) tableHandle;
        HivePartitionResult hivePartitionResult;
        if (handle.getAnalyzePartitionValues().isPresent()) {
            verify(constraint.getSummary().isAll(), "There shouldn't be any constraint for ANALYZE operation");
            hivePartitionResult = partitionManager.getPartitions(metastore, tableHandle, handle.getAnalyzePartitionValues().get(), session);
        }
        else {
            hivePartitionResult = partitionManager.getPartitions(metastore, tableHandle, constraint, session);
        }

        // TODO Synchronize this flag with engine's aria-enabled
<<<<<<< HEAD
        boolean ariaScanEnabled = isAriaScanEnabled(session);
        if (ariaScanEnabled) {
            HiveStorageFormat hiveStorageFormat = getHiveStorageFormat(getTableMetadata(session, tableHandle).getProperties());
            if (hiveStorageFormat != HiveStorageFormat.ORC && hiveStorageFormat != HiveStorageFormat.DWRF) {
                ariaScanEnabled = false;
                // TODO Make HivePageSourceFactory for RC and Parquet fail if non-partition key predicates are present
            }
        }
=======
        boolean ariaScanEnabled = isAriaScanEnabled(session, tableHandle);
>>>>>>> 3e65f79d

        return ImmutableList.of(new ConnectorTableLayoutResult(
                getTableLayout(
                        session,
                        new HiveTableLayoutHandle(
                                handle.getSchemaTableName(),
                                ImmutableList.copyOf(hivePartitionResult.getPartitionColumns()),
                                getPartitionsAsList(hivePartitionResult),
                                hivePartitionResult.getEffectivePredicate(),
                                hivePartitionResult.getEnforcedConstraint(),
                                hivePartitionResult.getBucketHandle(),
                                hivePartitionResult.getBucketFilter())),
                ariaScanEnabled ? all() : hivePartitionResult.getUnenforcedConstraint()));
<<<<<<< HEAD
=======
    }

    private boolean isAriaScanEnabled(ConnectorSession session, ConnectorTableHandle tableHandle)
    {
        boolean ariaScanEnabled = HiveSessionProperties.isAriaScanEnabled(session);
        if (ariaScanEnabled) {
            HiveStorageFormat hiveStorageFormat = getHiveStorageFormat(getTableMetadata(session, tableHandle).getProperties());
            if (hiveStorageFormat == HiveStorageFormat.ORC || hiveStorageFormat == HiveStorageFormat.DWRF) {
                return true;
            }

            // TODO Make HivePageSourceFactory for RC and Parquet fail if non-partition key predicates are present
        }
        return false;
>>>>>>> 3e65f79d
    }

    @Override
    public ConnectorTableLayout getTableLayout(ConnectorSession session, ConnectorTableLayoutHandle layoutHandle)
    {
        HiveTableLayoutHandle hiveLayoutHandle = (HiveTableLayoutHandle) layoutHandle;
        List<ColumnHandle> partitionColumns = hiveLayoutHandle.getPartitionColumns();
        List<HivePartition> partitions = hiveLayoutHandle.getPartitions().get();

        TupleDomain<ColumnHandle> predicate;
        if (partitions.isEmpty()) {
            predicate = TupleDomain.none();
        }
        else {
            ImmutableMap.Builder<ColumnHandle, Domain> predicateBuilder = ImmutableMap.builder();
            hiveLayoutHandle.getEffectivePredicate().getDomains()
                    .map(domains -> filterKeys(domains, not(in(partitionColumns))))
                    .ifPresent(predicateBuilder::putAll);
            createPredicate(partitionColumns, partitions).getDomains()
                    .ifPresent(predicateBuilder::putAll);
            predicate = withColumnDomains(predicateBuilder.build());
        }

        Optional<DiscretePredicates> discretePredicates = Optional.empty();
        if (!partitionColumns.isEmpty()) {
            // Do not create tuple domains for every partition at the same time!
            // There can be a huge number of partitions so use an iterable so
            // all domains do not need to be in memory at the same time.
            Iterable<TupleDomain<ColumnHandle>> partitionDomains = Iterables.transform(partitions, (hivePartition) -> TupleDomain.fromFixedValues(hivePartition.getKeys()));
            discretePredicates = Optional.of(new DiscretePredicates(partitionColumns, partitionDomains));
        }

        Optional<ConnectorTablePartitioning> tablePartitioning = Optional.empty();
        if (isBucketExecutionEnabled(session) && hiveLayoutHandle.getBucketHandle().isPresent()) {
            tablePartitioning = hiveLayoutHandle.getBucketHandle().map(hiveBucketHandle -> new ConnectorTablePartitioning(
                    new HivePartitioningHandle(
                            hiveBucketHandle.getReadBucketCount(),
                            hiveBucketHandle.getColumns().stream()
                                    .map(HiveColumnHandle::getHiveType)
                                    .collect(Collectors.toList()),
                            OptionalInt.empty()),
                    hiveBucketHandle.getColumns().stream()
                            .map(ColumnHandle.class::cast)
                            .collect(toList())));
        }

        return new ConnectorTableLayout(
                hiveLayoutHandle,
                Optional.empty(),
                predicate,
                tablePartitioning,
                Optional.empty(),
                discretePredicates,
                ImmutableList.of());
    }

    @Override
    public Optional<ConnectorPartitioningHandle> getCommonPartitioningHandle(ConnectorSession session, ConnectorPartitioningHandle left, ConnectorPartitioningHandle right)
    {
        HivePartitioningHandle leftHandle = (HivePartitioningHandle) left;
        HivePartitioningHandle rightHandle = (HivePartitioningHandle) right;

        if (!leftHandle.getHiveTypes().equals(rightHandle.getHiveTypes())) {
            return Optional.empty();
        }
        if (leftHandle.getBucketCount() == rightHandle.getBucketCount()) {
            return Optional.of(leftHandle);
        }
        if (!isOptimizedMismatchedBucketCount(session)) {
            return Optional.empty();
        }

        int largerBucketCount = Math.max(leftHandle.getBucketCount(), rightHandle.getBucketCount());
        int smallerBucketCount = Math.min(leftHandle.getBucketCount(), rightHandle.getBucketCount());
        if (largerBucketCount % smallerBucketCount != 0) {
            // must be evenly divisible
            return Optional.empty();
        }
        if (Integer.bitCount(largerBucketCount / smallerBucketCount) != 1) {
            // ratio must be power of two
            return Optional.empty();
        }

        OptionalInt maxCompatibleBucketCount = min(leftHandle.getMaxCompatibleBucketCount(), rightHandle.getMaxCompatibleBucketCount());
        if (maxCompatibleBucketCount.isPresent() && maxCompatibleBucketCount.getAsInt() < smallerBucketCount) {
            // maxCompatibleBucketCount must be larger than or equal to smallerBucketCount
            // because the current code uses the smallerBucketCount as the common partitioning handle.
            return Optional.empty();
        }

        return Optional.of(new HivePartitioningHandle(
                smallerBucketCount,
                leftHandle.getHiveTypes(),
                maxCompatibleBucketCount));
    }

    private static OptionalInt min(OptionalInt left, OptionalInt right)
    {
        if (!left.isPresent()) {
            return right;
        }
        if (!right.isPresent()) {
            return left;
        }
        return OptionalInt.of(Math.min(left.getAsInt(), right.getAsInt()));
    }

    @Override
    public ConnectorTableLayoutHandle getAlternativeLayoutHandle(ConnectorSession session, ConnectorTableLayoutHandle tableLayoutHandle, ConnectorPartitioningHandle partitioningHandle)
    {
        HiveTableLayoutHandle hiveLayoutHandle = (HiveTableLayoutHandle) tableLayoutHandle;
        HivePartitioningHandle hivePartitioningHandle = (HivePartitioningHandle) partitioningHandle;

        checkArgument(hiveLayoutHandle.getBucketHandle().isPresent(), "Hive connector only provides alternative layout for bucketed table");
        HiveBucketHandle bucketHandle = hiveLayoutHandle.getBucketHandle().get();
        ImmutableList<HiveType> bucketTypes = bucketHandle.getColumns().stream().map(HiveColumnHandle::getHiveType).collect(toImmutableList());
        checkArgument(
                hivePartitioningHandle.getHiveTypes().equals(bucketTypes),
                "Types from the new PartitioningHandle (%s) does not match the TableLayoutHandle (%s)",
                hivePartitioningHandle.getHiveTypes(),
                bucketTypes);
        int largerBucketCount = Math.max(bucketHandle.getTableBucketCount(), hivePartitioningHandle.getBucketCount());
        int smallerBucketCount = Math.min(bucketHandle.getTableBucketCount(), hivePartitioningHandle.getBucketCount());
        checkArgument(
                largerBucketCount % smallerBucketCount == 0 && Integer.bitCount(largerBucketCount / smallerBucketCount) == 1,
                "The requested partitioning is not a valid alternative for the table layout");

        return new HiveTableLayoutHandle(
                hiveLayoutHandle.getSchemaTableName(),
                hiveLayoutHandle.getPartitionColumns(),
                hiveLayoutHandle.getPartitions().get(),
                hiveLayoutHandle.getEffectivePredicate(),
                hiveLayoutHandle.getPartitionColumnPredicate(),
                Optional.of(new HiveBucketHandle(bucketHandle.getColumns(), bucketHandle.getTableBucketCount(), hivePartitioningHandle.getBucketCount())),
                hiveLayoutHandle.getBucketFilter());
    }

    @Override
    public ConnectorPartitioningHandle getPartitioningHandleForExchange(ConnectorSession session, int partitionCount, List<Type> partitionTypes)
    {
        return new HivePartitioningHandle(
                partitionCount,
                partitionTypes.stream()
                        .map(type -> toHiveType(typeTranslator, type))
                        .collect(toImmutableList()),
                OptionalInt.empty());
    }

    @VisibleForTesting
    static TupleDomain<ColumnHandle> createPredicate(List<ColumnHandle> partitionColumns, List<HivePartition> partitions)
    {
        if (partitions.isEmpty()) {
            return TupleDomain.none();
        }

        return withColumnDomains(
                partitionColumns.stream()
                        .collect(Collectors.toMap(
                                identity(),
                                column -> buildColumnDomain(column, partitions))));
    }

    private static Domain buildColumnDomain(ColumnHandle column, List<HivePartition> partitions)
    {
        checkArgument(!partitions.isEmpty(), "partitions cannot be empty");

        boolean hasNull = false;
        List<Object> nonNullValues = new ArrayList<>();
        Type type = null;

        for (HivePartition partition : partitions) {
            NullableValue value = partition.getKeys().get(column);
            if (value == null) {
                throw new PrestoException(HIVE_UNKNOWN_ERROR, format("Partition %s does not have a value for partition column %s", partition, column));
            }

            if (value.isNull()) {
                hasNull = true;
            }
            else {
                nonNullValues.add(value.getValue());
            }

            if (type == null) {
                type = value.getType();
            }
        }

        if (!nonNullValues.isEmpty()) {
            Domain domain = Domain.multipleValues(type, nonNullValues);
            if (hasNull) {
                return domain.union(Domain.onlyNull(type));
            }

            return domain;
        }

        return Domain.onlyNull(type);
    }

    @Override
    public Optional<ConnectorNewTableLayout> getInsertLayout(ConnectorSession session, ConnectorTableHandle tableHandle)
    {
        HiveTableHandle hiveTableHandle = (HiveTableHandle) tableHandle;
        SchemaTableName tableName = hiveTableHandle.getSchemaTableName();
        Table table = metastore.getTable(tableName.getSchemaName(), tableName.getTableName())
                .orElseThrow(() -> new TableNotFoundException(tableName));

        Optional<HiveBucketHandle> hiveBucketHandle = getHiveBucketHandle(table);
        if (!hiveBucketHandle.isPresent()) {
            return Optional.empty();
        }
        HiveBucketProperty bucketProperty = table.getStorage().getBucketProperty()
                .orElseThrow(() -> new NoSuchElementException("Bucket property should be set"));
        if (!bucketProperty.getSortedBy().isEmpty() && !isSortedWritingEnabled(session)) {
            throw new PrestoException(NOT_SUPPORTED, "Writing to bucketed sorted Hive tables is disabled");
        }

        HivePartitioningHandle partitioningHandle = new HivePartitioningHandle(
                hiveBucketHandle.get().getTableBucketCount(),
                hiveBucketHandle.get().getColumns().stream()
                        .map(HiveColumnHandle::getHiveType)
                        .collect(Collectors.toList()),
                OptionalInt.of(hiveBucketHandle.get().getTableBucketCount()));
        List<String> partitionColumns = hiveBucketHandle.get().getColumns().stream()
                .map(HiveColumnHandle::getName)
                .collect(Collectors.toList());
        return Optional.of(new ConnectorNewTableLayout(partitioningHandle, partitionColumns));
    }

    @Override
    public Optional<ConnectorNewTableLayout> getNewTableLayout(ConnectorSession session, ConnectorTableMetadata tableMetadata)
    {
        validatePartitionColumns(tableMetadata);
        validateBucketColumns(tableMetadata);
        Optional<HiveBucketProperty> bucketProperty = getBucketProperty(tableMetadata.getProperties());
        if (!bucketProperty.isPresent()) {
            return Optional.empty();
        }
        if (!bucketProperty.get().getSortedBy().isEmpty() && !isSortedWritingEnabled(session)) {
            throw new PrestoException(NOT_SUPPORTED, "Writing to bucketed sorted Hive tables is disabled");
        }

        List<String> bucketedBy = bucketProperty.get().getBucketedBy();
        Map<String, HiveType> hiveTypeMap = tableMetadata.getColumns().stream()
                .collect(toMap(ColumnMetadata::getName, column -> toHiveType(typeTranslator, column.getType())));
        return Optional.of(new ConnectorNewTableLayout(
                new HivePartitioningHandle(
                        bucketProperty.get().getBucketCount(),
                        bucketedBy.stream()
                                .map(hiveTypeMap::get)
                                .collect(toList()),
                        OptionalInt.of(bucketProperty.get().getBucketCount())),
                bucketedBy));
    }

    @Override
    public TableStatisticsMetadata getStatisticsCollectionMetadataForWrite(ConnectorSession session, ConnectorTableMetadata tableMetadata)
    {
        if (!isCollectColumnStatisticsOnWrite(session)) {
            return TableStatisticsMetadata.empty();
        }
        List<String> partitionedBy = firstNonNull(getPartitionedBy(tableMetadata.getProperties()), ImmutableList.of());
        return getStatisticsCollectionMetadata(tableMetadata.getColumns(), partitionedBy, false);
    }

    @Override
    public TableStatisticsMetadata getStatisticsCollectionMetadata(ConnectorSession session, ConnectorTableMetadata tableMetadata)
    {
        List<String> partitionedBy = firstNonNull(getPartitionedBy(tableMetadata.getProperties()), ImmutableList.of());
        return getStatisticsCollectionMetadata(tableMetadata.getColumns(), partitionedBy, true);
    }

    private TableStatisticsMetadata getStatisticsCollectionMetadata(List<ColumnMetadata> columns, List<String> partitionedBy, boolean includeRowCount)
    {
        Set<ColumnStatisticMetadata> columnStatistics = columns.stream()
                .filter(column -> !partitionedBy.contains(column.getName()))
                .filter(column -> !column.isHidden())
                .map(this::getColumnStatisticMetadata)
                .flatMap(List::stream)
                .collect(toImmutableSet());

        Set<TableStatisticType> tableStatistics = includeRowCount ? ImmutableSet.of(ROW_COUNT) : ImmutableSet.of();
        return new TableStatisticsMetadata(columnStatistics, tableStatistics, partitionedBy);
    }

    private List<ColumnStatisticMetadata> getColumnStatisticMetadata(ColumnMetadata columnMetadata)
    {
        return getColumnStatisticMetadata(columnMetadata.getName(), metastore.getSupportedColumnStatistics(columnMetadata.getType()));
    }

    private List<ColumnStatisticMetadata> getColumnStatisticMetadata(String columnName, Set<ColumnStatisticType> statisticTypes)
    {
        return statisticTypes.stream()
                .map(type -> new ColumnStatisticMetadata(columnName, type))
                .collect(toImmutableList());
    }

    public void createRole(ConnectorSession session, String role, Optional<PrestoPrincipal> grantor)
    {
        // roles are case insensitive in Hive
        if (RESERVED_ROLES.contains(role)) {
            throw new PrestoException(ALREADY_EXISTS, "Role name cannot be one of the reserved roles: " + RESERVED_ROLES);
        }
        metastore.createRole(role, null);
    }

    @Override
    public void dropRole(ConnectorSession session, String role)
    {
        // roles are case insensitive in Hive
        metastore.dropRole(role);
    }

    @Override
    public Set<String> listRoles(ConnectorSession session)
    {
        return ImmutableSet.copyOf(metastore.listRoles());
    }

    @Override
    public Set<RoleGrant> listRoleGrants(ConnectorSession session, PrestoPrincipal principal)
    {
        return ImmutableSet.copyOf(metastore.listRoleGrants(principal));
    }

    @Override
    public void grantRoles(ConnectorSession session, Set<String> roles, Set<PrestoPrincipal> grantees, boolean withAdminOption, Optional<PrestoPrincipal> grantor)
    {
        metastore.grantRoles(roles, grantees, withAdminOption, grantor.orElse(new PrestoPrincipal(USER, session.getUser())));
    }

    @Override
    public void revokeRoles(ConnectorSession session, Set<String> roles, Set<PrestoPrincipal> grantees, boolean adminOptionFor, Optional<PrestoPrincipal> grantor)
    {
        metastore.revokeRoles(roles, grantees, adminOptionFor, grantor.orElse(new PrestoPrincipal(USER, session.getUser())));
    }

    @Override
    public Set<RoleGrant> listApplicableRoles(ConnectorSession session, PrestoPrincipal principal)
    {
        return ThriftMetastoreUtil.listApplicableRoles(principal, metastore::listRoleGrants)
                .collect(toImmutableSet());
    }

    @Override
    public Set<String> listEnabledRoles(ConnectorSession session)
    {
        return ThriftMetastoreUtil.listEnabledRoles(session.getIdentity(), metastore::listRoleGrants)
                .collect(toImmutableSet());
    }

    @Override
    public void grantTablePrivileges(ConnectorSession session, SchemaTableName schemaTableName, Set<Privilege> privileges, PrestoPrincipal grantee, boolean grantOption)
    {
        String schemaName = schemaTableName.getSchemaName();
        String tableName = schemaTableName.getTableName();

        Set<HivePrivilegeInfo> hivePrivilegeInfos = privileges.stream()
                .map(privilege -> new HivePrivilegeInfo(toHivePrivilege(privilege), grantOption, new PrestoPrincipal(USER, session.getUser()), new PrestoPrincipal(USER, session.getUser())))
                .collect(toSet());

        metastore.grantTablePrivileges(schemaName, tableName, grantee, hivePrivilegeInfos);
    }

    @Override
    public void revokeTablePrivileges(ConnectorSession session, SchemaTableName schemaTableName, Set<Privilege> privileges, PrestoPrincipal grantee, boolean grantOption)
    {
        String schemaName = schemaTableName.getSchemaName();
        String tableName = schemaTableName.getTableName();

        Set<HivePrivilegeInfo> hivePrivilegeInfos = privileges.stream()
                .map(privilege -> new HivePrivilegeInfo(toHivePrivilege(privilege), grantOption, new PrestoPrincipal(USER, session.getUser()), new PrestoPrincipal(USER, session.getUser())))
                .collect(toSet());

        metastore.revokeTablePrivileges(schemaName, tableName, grantee, hivePrivilegeInfos);
    }

    @Override
    public List<GrantInfo> listTablePrivileges(ConnectorSession session, SchemaTablePrefix schemaTablePrefix)
    {
        Set<PrestoPrincipal> principals = listEnabledPrincipals(metastore, session.getIdentity())
                .collect(toImmutableSet());
        boolean isAdminRoleSet = hasAdminRole(principals);
        ImmutableList.Builder<GrantInfo> result = ImmutableList.builder();
        for (SchemaTableName tableName : listTables(session, schemaTablePrefix)) {
            if (isAdminRoleSet) {
                result.addAll(buildGrants(tableName, null));
            }
            else {
                for (PrestoPrincipal grantee : principals) {
                    result.addAll(buildGrants(tableName, grantee));
                }
            }
        }
        return result.build();
    }

    private List<GrantInfo> buildGrants(SchemaTableName tableName, PrestoPrincipal principal)
    {
        ImmutableList.Builder<GrantInfo> result = ImmutableList.builder();
        Set<HivePrivilegeInfo> hivePrivileges = metastore.listTablePrivileges(tableName.getSchemaName(), tableName.getTableName(), principal);
        for (HivePrivilegeInfo hivePrivilege : hivePrivileges) {
            Set<PrivilegeInfo> prestoPrivileges = hivePrivilege.toPrivilegeInfo();
            for (PrivilegeInfo prestoPrivilege : prestoPrivileges) {
                GrantInfo grant = new GrantInfo(
                        prestoPrivilege,
                        hivePrivilege.getGrantee(),
                        tableName,
                        Optional.of(hivePrivilege.getGrantor()),
                        Optional.empty());
                result.add(grant);
            }
        }
        return result.build();
    }

    private static boolean hasAdminRole(Set<PrestoPrincipal> roles)
    {
        return roles.stream().anyMatch(principal -> principal.getName().equalsIgnoreCase(ADMIN_ROLE_NAME));
    }

    private List<PartitionUpdate> getPartitionUpdates(Collection<Slice> fragments)
    {
        return fragments.stream()
                .map(Slice::getBytes)
                .map(partitionUpdateCodec::fromJson)
                .collect(toList());
    }

    private void verifyJvmTimeZone()
    {
        if (!allowCorruptWritesForTesting && !timeZone.equals(DateTimeZone.getDefault())) {
            throw new PrestoException(HIVE_TIMEZONE_MISMATCH, format(
                    "To write Hive data, your JVM timezone must match the Hive storage timezone. Add -Duser.timezone=%s to your JVM arguments.",
                    timeZone.getID()));
        }
    }

    private static HiveStorageFormat extractHiveStorageFormat(Table table)
    {
        StorageFormat storageFormat = table.getStorage().getStorageFormat();
        String outputFormat = storageFormat.getOutputFormat();
        String serde = storageFormat.getSerDe();

        for (HiveStorageFormat format : HiveStorageFormat.values()) {
            if (format.getOutputFormat().equals(outputFormat) && format.getSerDe().equals(serde)) {
                return format;
            }
        }
        throw new PrestoException(HIVE_UNSUPPORTED_FORMAT, format("Output format %s with SerDe %s is not supported", outputFormat, serde));
    }

    private static void validateBucketColumns(ConnectorTableMetadata tableMetadata)
    {
        Optional<HiveBucketProperty> bucketProperty = getBucketProperty(tableMetadata.getProperties());
        if (!bucketProperty.isPresent()) {
            return;
        }
        Set<String> allColumns = tableMetadata.getColumns().stream()
                .map(ColumnMetadata::getName)
                .collect(toSet());

        List<String> bucketedBy = bucketProperty.get().getBucketedBy();
        if (!allColumns.containsAll(bucketedBy)) {
            throw new PrestoException(INVALID_TABLE_PROPERTY, format("Bucketing columns %s not present in schema", Sets.difference(ImmutableSet.copyOf(bucketedBy), ImmutableSet.copyOf(allColumns))));
        }

        List<String> sortedBy = bucketProperty.get().getSortedBy().stream()
                .map(SortingColumn::getColumnName)
                .collect(toImmutableList());
        if (!allColumns.containsAll(sortedBy)) {
            throw new PrestoException(INVALID_TABLE_PROPERTY, format("Sorting columns %s not present in schema", Sets.difference(ImmutableSet.copyOf(sortedBy), ImmutableSet.copyOf(allColumns))));
        }
    }

    private static void validatePartitionColumns(ConnectorTableMetadata tableMetadata)
    {
        List<String> partitionedBy = getPartitionedBy(tableMetadata.getProperties());

        List<String> allColumns = tableMetadata.getColumns().stream()
                .map(ColumnMetadata::getName)
                .collect(toList());

        if (!allColumns.containsAll(partitionedBy)) {
            throw new PrestoException(INVALID_TABLE_PROPERTY, format("Partition columns %s not present in schema", Sets.difference(ImmutableSet.copyOf(partitionedBy), ImmutableSet.copyOf(allColumns))));
        }

        if (allColumns.size() == partitionedBy.size()) {
            throw new PrestoException(INVALID_TABLE_PROPERTY, "Table contains only partition columns");
        }

        if (!allColumns.subList(allColumns.size() - partitionedBy.size(), allColumns.size()).equals(partitionedBy)) {
            throw new PrestoException(HIVE_COLUMN_ORDER_MISMATCH, "Partition keys must be the last columns in the table and in the same order as the table properties: " + partitionedBy);
        }
    }

    private static List<HiveColumnHandle> getColumnHandles(ConnectorTableMetadata tableMetadata, Set<String> partitionColumnNames, TypeTranslator typeTranslator)
    {
        validatePartitionColumns(tableMetadata);
        validateBucketColumns(tableMetadata);
        return getColumnHandles(tableMetadata.getColumns(), partitionColumnNames, typeTranslator);
    }

    private static List<HiveColumnHandle> getColumnHandles(List<ColumnMetadata> columns, Set<String> partitionColumnNames, TypeTranslator typeTranslator)
    {
        ImmutableList.Builder<HiveColumnHandle> columnHandles = ImmutableList.builder();
        int ordinal = 0;
        for (ColumnMetadata column : columns) {
            HiveColumnHandle.ColumnType columnType;
            if (partitionColumnNames.contains(column.getName())) {
                columnType = PARTITION_KEY;
            }
            else if (column.isHidden()) {
                columnType = SYNTHESIZED;
            }
            else {
                columnType = REGULAR;
            }
            columnHandles.add(new HiveColumnHandle(
                    column.getName(),
                    toHiveType(typeTranslator, column.getType()),
                    column.getType().getTypeSignature(),
                    ordinal,
                    columnType,
                    Optional.ofNullable(column.getComment())));
            ordinal++;
        }

        return columnHandles.build();
    }

    private static Function<HiveColumnHandle, ColumnMetadata> columnMetadataGetter(Table table, TypeManager typeManager)
    {
        ImmutableList.Builder<String> columnNames = ImmutableList.builder();
        table.getPartitionColumns().stream().map(Column::getName).forEach(columnNames::add);
        table.getDataColumns().stream().map(Column::getName).forEach(columnNames::add);
        List<String> allColumnNames = columnNames.build();
        if (allColumnNames.size() > Sets.newHashSet(allColumnNames).size()) {
            throw new PrestoException(HIVE_INVALID_METADATA,
                    format("Hive metadata for table %s is invalid: Table descriptor contains duplicate columns", table.getTableName()));
        }

        List<Column> tableColumns = table.getDataColumns();
        ImmutableMap.Builder<String, Optional<String>> builder = ImmutableMap.builder();
        for (Column field : concat(tableColumns, table.getPartitionColumns())) {
            if (field.getComment().isPresent() && !field.getComment().get().equals("from deserializer")) {
                builder.put(field.getName(), field.getComment());
            }
            else {
                builder.put(field.getName(), Optional.empty());
            }
        }
        // add hidden columns
        builder.put(PATH_COLUMN_NAME, Optional.empty());
        if (table.getStorage().getBucketProperty().isPresent()) {
            builder.put(BUCKET_COLUMN_NAME, Optional.empty());
        }

        Map<String, Optional<String>> columnComment = builder.build();

        return handle -> new ColumnMetadata(
                handle.getName(),
                typeManager.getType(handle.getTypeSignature()),
                columnComment.get(handle.getName()).orElse(null),
                columnExtraInfo(handle.isPartitionKey()),
                handle.isHidden());
    }

    @Override
    public void rollback()
    {
        metastore.rollback();
    }

    @Override
    public void commit()
    {
        metastore.commit();
    }

    public static boolean isPartitionsSystemTable(SchemaTableName tableName)
    {
        return tableName.getTableName().endsWith(PARTITIONS_TABLE_SUFFIX) && tableName.getTableName().length() > PARTITIONS_TABLE_SUFFIX.length();
    }

    public static SchemaTableName getSourceTableNameForPartitionsTable(SchemaTableName tableName)
    {
        checkArgument(isPartitionsSystemTable(tableName), "not a partitions table name");
        return new SchemaTableName(
                tableName.getSchemaName(),
                tableName.getTableName().substring(0, tableName.getTableName().length() - PARTITIONS_TABLE_SUFFIX.length()));
    }
}<|MERGE_RESOLUTION|>--- conflicted
+++ resolved
@@ -138,12 +138,8 @@
 import static com.facebook.presto.hive.HiveErrorCode.HIVE_WRITER_CLOSE_ERROR;
 import static com.facebook.presto.hive.HivePartitionManager.extractPartitionValues;
 import static com.facebook.presto.hive.HiveSessionProperties.getHiveStorageFormat;
-<<<<<<< HEAD
-import static com.facebook.presto.hive.HiveSessionProperties.isAriaScanEnabled;
-=======
 import static com.facebook.presto.hive.HiveSessionProperties.getTemporaryTableSchema;
 import static com.facebook.presto.hive.HiveSessionProperties.getTemporaryTableStorageFormat;
->>>>>>> 3e65f79d
 import static com.facebook.presto.hive.HiveSessionProperties.isBucketExecutionEnabled;
 import static com.facebook.presto.hive.HiveSessionProperties.isCollectColumnStatisticsOnWrite;
 import static com.facebook.presto.hive.HiveSessionProperties.isOptimizedMismatchedBucketCount;
@@ -1783,18 +1779,7 @@
         }
 
         // TODO Synchronize this flag with engine's aria-enabled
-<<<<<<< HEAD
-        boolean ariaScanEnabled = isAriaScanEnabled(session);
-        if (ariaScanEnabled) {
-            HiveStorageFormat hiveStorageFormat = getHiveStorageFormat(getTableMetadata(session, tableHandle).getProperties());
-            if (hiveStorageFormat != HiveStorageFormat.ORC && hiveStorageFormat != HiveStorageFormat.DWRF) {
-                ariaScanEnabled = false;
-                // TODO Make HivePageSourceFactory for RC and Parquet fail if non-partition key predicates are present
-            }
-        }
-=======
         boolean ariaScanEnabled = isAriaScanEnabled(session, tableHandle);
->>>>>>> 3e65f79d
 
         return ImmutableList.of(new ConnectorTableLayoutResult(
                 getTableLayout(
@@ -1808,8 +1793,6 @@
                                 hivePartitionResult.getBucketHandle(),
                                 hivePartitionResult.getBucketFilter())),
                 ariaScanEnabled ? all() : hivePartitionResult.getUnenforcedConstraint()));
-<<<<<<< HEAD
-=======
     }
 
     private boolean isAriaScanEnabled(ConnectorSession session, ConnectorTableHandle tableHandle)
@@ -1824,7 +1807,6 @@
             // TODO Make HivePageSourceFactory for RC and Parquet fail if non-partition key predicates are present
         }
         return false;
->>>>>>> 3e65f79d
     }
 
     @Override

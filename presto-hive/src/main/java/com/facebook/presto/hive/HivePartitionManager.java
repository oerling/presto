--- conflicted
+++ resolved
@@ -129,11 +129,7 @@
             return new HivePartitionResult(partitionColumns, ImmutableList.of(), none(), none(), none(), hiveBucketHandle, Optional.empty());
         }
 
-<<<<<<< HEAD
-        Optional<HiveBucketFilter> bucketFilter = getHiveBucketFilter(table, effectivePredicate);
-=======
         Optional<HiveBucketFilter> bucketFilter = shouldIgnoreTableBucketing(session) ? Optional.empty() : getHiveBucketFilter(table, effectivePredicate);
->>>>>>> 3e65f79d
 
         if (partitionColumns.isEmpty()) {
             return new HivePartitionResult(
@@ -183,12 +179,8 @@
                 .map(partition -> partition.orElseThrow(() -> new VerifyException("partition must exist")))
                 .collect(toImmutableList());
 
-<<<<<<< HEAD
-        return new HivePartitionResult(partitionColumns, partitionList, all(), all(), none(), getHiveBucketHandle(table), Optional.empty());
-=======
         Optional<HiveBucketHandle> bucketHandle = shouldIgnoreTableBucketing(session) ? Optional.empty() : getHiveBucketHandle(table);
         return new HivePartitionResult(partitionColumns, partitionList, all(), all(), none(), bucketHandle, Optional.empty());
->>>>>>> 3e65f79d
     }
 
     private Optional<HivePartition> parseValuesAndFilterPartition(

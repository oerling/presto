/*
 * Licensed under the Apache License, Version 2.0 (the "License");
 * you may not use this file except in compliance with the License.
 * You may obtain a copy of the License at
 *
 *     http://www.apache.org/licenses/LICENSE-2.0
 *
 * Unless required by applicable law or agreed to in writing, software
 * distributed under the License is distributed on an "AS IS" BASIS,
 * WITHOUT WARRANTIES OR CONDITIONS OF ANY KIND, either express or implied.
 * See the License for the specific language governing permissions and
 * limitations under the License.
 */
package com.facebook.presto.hive;

import com.facebook.presto.orc.OrcWriteValidation.OrcWriteValidationMode;
import com.facebook.presto.spi.ConnectorSession;
import com.facebook.presto.spi.PrestoException;
import com.facebook.presto.spi.session.PropertyMetadata;
import com.google.common.collect.ImmutableList;
import io.airlift.units.DataSize;

import javax.inject.Inject;

import java.util.List;
import java.util.concurrent.ThreadLocalRandom;

import static com.facebook.presto.hive.HiveSessionProperties.InsertExistingPartitionsBehavior.APPEND;
import static com.facebook.presto.hive.HiveSessionProperties.InsertExistingPartitionsBehavior.ERROR;
import static com.facebook.presto.spi.StandardErrorCode.INVALID_SESSION_PROPERTY;
import static com.facebook.presto.spi.session.PropertyMetadata.booleanProperty;
import static com.facebook.presto.spi.session.PropertyMetadata.integerProperty;
import static com.facebook.presto.spi.session.PropertyMetadata.stringProperty;
import static com.facebook.presto.spi.type.DoubleType.DOUBLE;
import static com.facebook.presto.spi.type.VarcharType.VARCHAR;
import static com.facebook.presto.spi.type.VarcharType.createUnboundedVarcharType;
import static com.google.common.base.Preconditions.checkArgument;
import static java.lang.String.format;
import static java.util.Locale.ENGLISH;

public final class HiveSessionProperties
{
    private static final String BUCKET_EXECUTION_ENABLED = "bucket_execution_enabled";
    private static final String FORCE_LOCAL_SCHEDULING = "force_local_scheduling";
    private static final String INSERT_EXISTING_PARTITIONS_BEHAVIOR = "insert_existing_partitions_behavior";
    private static final String ORC_BLOOM_FILTERS_ENABLED = "orc_bloom_filters_enabled";
    private static final String ORC_MAX_MERGE_DISTANCE = "orc_max_merge_distance";
    private static final String ORC_MAX_BUFFER_SIZE = "orc_max_buffer_size";
    private static final String ORC_STREAM_BUFFER_SIZE = "orc_stream_buffer_size";
    private static final String ORC_TINY_STRIPE_THRESHOLD = "orc_tiny_stripe_threshold";
    private static final String ORC_MAX_READ_BLOCK_SIZE = "orc_max_read_block_size";
    private static final String ORC_LAZY_READ_SMALL_RANGES = "orc_lazy_read_small_ranges";
    private static final String ORC_STRING_STATISTICS_LIMIT = "orc_string_statistics_limit";
    private static final String ORC_OPTIMIZED_WRITER_ENABLED = "orc_optimized_writer_enabled";
    private static final String ORC_OPTIMIZED_WRITER_VALIDATE = "orc_optimized_writer_validate";
    private static final String ORC_OPTIMIZED_WRITER_VALIDATE_PERCENTAGE = "orc_optimized_writer_validate_percentage";
    private static final String ORC_OPTIMIZED_WRITER_VALIDATE_MODE = "orc_optimized_writer_validate_mode";
    private static final String ORC_OPTIMIZED_WRITER_MIN_STRIPE_SIZE = "orc_optimized_writer_min_stripe_size";
    private static final String ORC_OPTIMIZED_WRITER_MAX_STRIPE_SIZE = "orc_optimized_writer_max_stripe_size";
    private static final String ORC_OPTIMIZED_WRITER_MAX_STRIPE_ROWS = "orc_optimized_writer_max_stripe_rows";
    private static final String ORC_OPTIMIZED_WRITER_MAX_DICTIONARY_MEMORY = "orc_optimized_writer_max_dictionary_memory";
    private static final String HIVE_STORAGE_FORMAT = "hive_storage_format";
    private static final String RESPECT_TABLE_FORMAT = "respect_table_format";
    private static final String PARQUET_USE_COLUMN_NAME = "parquet_use_column_names";
    private static final String PARQUET_FAIL_WITH_CORRUPTED_STATISTICS = "parquet_fail_with_corrupted_statistics";
    private static final String PARQUET_WRITER_BLOCK_SIZE = "parquet_writer_block_size";
    private static final String PARQUET_WRITER_PAGE_SIZE = "parquet_writer_page_size";
    private static final String MAX_SPLIT_SIZE = "max_split_size";
    private static final String MAX_INITIAL_SPLIT_SIZE = "max_initial_split_size";
    public static final String RCFILE_OPTIMIZED_WRITER_ENABLED = "rcfile_optimized_writer_enabled";
    private static final String RCFILE_OPTIMIZED_WRITER_VALIDATE = "rcfile_optimized_writer_validate";
    private static final String SORTED_WRITING_ENABLED = "sorted_writing_enabled";
    private static final String STATISTICS_ENABLED = "statistics_enabled";
    private static final String PARTITION_STATISTICS_SAMPLE_SIZE = "partition_statistics_sample_size";
    private static final String IGNORE_CORRUPTED_STATISTICS = "ignore_corrupted_statistics";
    private static final String COLLECT_COLUMN_STATISTICS_ON_WRITE = "collect_column_statistics_on_write";
    private static final String OPTIMIZE_MISMATCHED_BUCKET_COUNT = "optimize_mismatched_bucket_count";
    private static final String S3_SELECT_PUSHDOWN_ENABLED = "s3_select_pushdown_enabled";
    private static final String TEMPORARY_STAGING_DIRECTORY_ENABLED = "temporary_staging_directory_enabled";
    private static final String TEMPORARY_STAGING_DIRECTORY_PATH = "temporary_staging_directory_path";
    private static final String PRELOAD_SPLITS_FOR_GROUPED_EXECUTION = "preload_splits_for_grouped_execution";
<<<<<<< HEAD
    public static final String ARIA_SCAN_ENABLED = "aria_scan_enabled";
=======
    public static final String WRITING_STAGING_FILES_ENABLED = "writing_staging_files_enabled";
    private static final String ARIA_SCAN_ENABLED = "aria_scan_enabled";
>>>>>>> 9425a020

    private final List<PropertyMetadata<?>> sessionProperties;

    public enum InsertExistingPartitionsBehavior
    {
        ERROR,
        APPEND,
        OVERWRITE,
        /**/;

        public static InsertExistingPartitionsBehavior valueOf(String value, boolean immutablePartition)
        {
            InsertExistingPartitionsBehavior enumValue = valueOf(value.toUpperCase(ENGLISH));
            if (immutablePartition) {
                checkArgument(enumValue != APPEND, format("Presto is configured to treat Hive partitions as immutable. %s is not allowed to be set to %s", INSERT_EXISTING_PARTITIONS_BEHAVIOR, APPEND));
            }

            return enumValue;
        }
    }

    @Inject
    public HiveSessionProperties(HiveClientConfig hiveClientConfig, OrcFileWriterConfig orcFileWriterConfig, ParquetFileWriterConfig parquetFileWriterConfig)
    {
        sessionProperties = ImmutableList.of(
                booleanProperty(
                        BUCKET_EXECUTION_ENABLED,
                        "Enable bucket-aware execution: only use a single worker per bucket",
                        hiveClientConfig.isBucketExecutionEnabled(),
                        false),
                booleanProperty(
                        FORCE_LOCAL_SCHEDULING,
                        "Only schedule splits on workers colocated with data node",
                        hiveClientConfig.isForceLocalScheduling(),
                        false),
                new PropertyMetadata<>(
                        INSERT_EXISTING_PARTITIONS_BEHAVIOR,
                        "Behavior on insert existing partitions; this session property doesn't control behavior on insert existing unpartitioned table",
                        VARCHAR,
                        InsertExistingPartitionsBehavior.class,
                        hiveClientConfig.isImmutablePartitions() ? ERROR : APPEND,
                        false,
                        value -> InsertExistingPartitionsBehavior.valueOf((String) value, hiveClientConfig.isImmutablePartitions()),
                        InsertExistingPartitionsBehavior::toString),
                booleanProperty(
                        ORC_BLOOM_FILTERS_ENABLED,
                        "ORC: Enable bloom filters for predicate pushdown",
                        hiveClientConfig.isOrcBloomFiltersEnabled(),
                        false),
                dataSizeSessionProperty(
                        ORC_MAX_MERGE_DISTANCE,
                        "ORC: Maximum size of gap between two reads to merge into a single read",
                        hiveClientConfig.getOrcMaxMergeDistance(),
                        false),
                dataSizeSessionProperty(
                        ORC_MAX_BUFFER_SIZE,
                        "ORC: Maximum size of a single read",
                        hiveClientConfig.getOrcMaxBufferSize(),
                        false),
                dataSizeSessionProperty(
                        ORC_STREAM_BUFFER_SIZE,
                        "ORC: Size of buffer for streaming reads",
                        hiveClientConfig.getOrcStreamBufferSize(),
                        false),
                dataSizeSessionProperty(
                        ORC_TINY_STRIPE_THRESHOLD,
                        "ORC: Threshold below which an ORC stripe or file will read in its entirety",
                        hiveClientConfig.getOrcTinyStripeThreshold(),
                        false),
                dataSizeSessionProperty(
                        ORC_MAX_READ_BLOCK_SIZE,
                        "ORC: Soft max size of Presto blocks produced by ORC reader",
                        hiveClientConfig.getOrcMaxReadBlockSize(),
                        false),
                booleanProperty(
                        ORC_LAZY_READ_SMALL_RANGES,
                        "Experimental: ORC: Read small file segments lazily",
                        hiveClientConfig.isOrcLazyReadSmallRanges(),
                        false),
                dataSizeSessionProperty(
                        ORC_STRING_STATISTICS_LIMIT,
                        "ORC: Maximum size of string statistics; drop if exceeding",
                        orcFileWriterConfig.getStringStatisticsLimit(),
                        false),
                booleanProperty(
                        ORC_OPTIMIZED_WRITER_ENABLED,
                        "Experimental: ORC: Enable optimized writer",
                        hiveClientConfig.isOrcOptimizedWriterEnabled(),
                        false),
                booleanProperty(
                        ORC_OPTIMIZED_WRITER_VALIDATE,
                        "Experimental: ORC: Force all validation for files",
                        hiveClientConfig.getOrcWriterValidationPercentage() > 0.0,
                        false),
                new PropertyMetadata<>(
                        ORC_OPTIMIZED_WRITER_VALIDATE_PERCENTAGE,
                        "Experimental: ORC: sample percentage for validation for files",
                        DOUBLE,
                        Double.class,
                        hiveClientConfig.getOrcWriterValidationPercentage(),
                        false,
                        value -> {
                            double doubleValue = ((Number) value).doubleValue();
                            if (doubleValue < 0.0 || doubleValue > 100.0) {
                                throw new PrestoException(
                                        INVALID_SESSION_PROPERTY,
                                        format("%s must be between 0.0 and 100.0 inclusive: %s", ORC_OPTIMIZED_WRITER_VALIDATE_PERCENTAGE, doubleValue));
                            }
                            return doubleValue;
                        },
                        value -> value),
                stringProperty(
                        ORC_OPTIMIZED_WRITER_VALIDATE_MODE,
                        "Experimental: ORC: Level of detail in ORC validation",
                        hiveClientConfig.getOrcWriterValidationMode().toString(),
                        false),
                dataSizeSessionProperty(
                        ORC_OPTIMIZED_WRITER_MIN_STRIPE_SIZE,
                        "Experimental: ORC: Min stripe size",
                        orcFileWriterConfig.getStripeMinSize(),
                        false),
                dataSizeSessionProperty(
                        ORC_OPTIMIZED_WRITER_MAX_STRIPE_SIZE,
                        "Experimental: ORC: Max stripe size",
                        orcFileWriterConfig.getStripeMaxSize(),
                        false),
                integerProperty(
                        ORC_OPTIMIZED_WRITER_MAX_STRIPE_ROWS,
                        "Experimental: ORC: Max stripe row count",
                        orcFileWriterConfig.getStripeMaxRowCount(),
                        false),
                dataSizeSessionProperty(
                        ORC_OPTIMIZED_WRITER_MAX_DICTIONARY_MEMORY,
                        "Experimental: ORC: Max dictionary memory",
                        orcFileWriterConfig.getDictionaryMaxMemory(),
                        false),
                stringProperty(
                        HIVE_STORAGE_FORMAT,
                        "Default storage format for new tables or partitions",
                        hiveClientConfig.getHiveStorageFormat().toString(),
                        false),
                booleanProperty(
                        RESPECT_TABLE_FORMAT,
                        "Write new partitions using table format rather than default storage format",
                        hiveClientConfig.isRespectTableFormat(),
                        false),
                booleanProperty(
                        PARQUET_USE_COLUMN_NAME,
                        "Experimental: Parquet: Access Parquet columns using names from the file",
                        hiveClientConfig.isUseParquetColumnNames(),
                        false),
                booleanProperty(
                        PARQUET_FAIL_WITH_CORRUPTED_STATISTICS,
                        "Parquet: Fail when scanning Parquet files with corrupted statistics",
                        hiveClientConfig.isFailOnCorruptedParquetStatistics(),
                        false),
                dataSizeSessionProperty(
                        PARQUET_WRITER_BLOCK_SIZE,
                        "Parquet: Writer block size",
                        parquetFileWriterConfig.getBlockSize(),
                        false),
                dataSizeSessionProperty(
                        PARQUET_WRITER_PAGE_SIZE,
                        "Parquet: Writer page size",
                        parquetFileWriterConfig.getPageSize(),
                        false),
                dataSizeSessionProperty(
                        MAX_SPLIT_SIZE,
                        "Max split size",
                        hiveClientConfig.getMaxSplitSize(),
                        true),
                dataSizeSessionProperty(
                        MAX_INITIAL_SPLIT_SIZE,
                        "Max initial split size",
                        hiveClientConfig.getMaxInitialSplitSize(),
                        true),
                booleanProperty(
                        RCFILE_OPTIMIZED_WRITER_ENABLED,
                        "Experimental: RCFile: Enable optimized writer",
                        hiveClientConfig.isRcfileOptimizedWriterEnabled(),
                        false),
                booleanProperty(
                        RCFILE_OPTIMIZED_WRITER_VALIDATE,
                        "Experimental: RCFile: Validate writer files",
                        hiveClientConfig.isRcfileWriterValidate(),
                        false),
                booleanProperty(
                        SORTED_WRITING_ENABLED,
                        "Enable writing to bucketed sorted tables",
                        hiveClientConfig.isSortedWritingEnabled(),
                        false),
                booleanProperty(
                        STATISTICS_ENABLED,
                        "Experimental: Expose table statistics",
                        hiveClientConfig.isTableStatisticsEnabled(),
                        false),
                integerProperty(
                        PARTITION_STATISTICS_SAMPLE_SIZE,
                        "Maximum sample size of the partitions column statistics",
                        hiveClientConfig.getPartitionStatisticsSampleSize(),
                        false),
                booleanProperty(
                        IGNORE_CORRUPTED_STATISTICS,
                        "Experimental: Ignore corrupted statistics rather than failing",
                        hiveClientConfig.isIgnoreCorruptedStatistics(),
                        false),
                booleanProperty(
                        COLLECT_COLUMN_STATISTICS_ON_WRITE,
                        "Experimental: Enables automatic column level statistics collection on write",
                        hiveClientConfig.isCollectColumnStatisticsOnWrite(),
                        false),
                booleanProperty(
                        OPTIMIZE_MISMATCHED_BUCKET_COUNT,
                        "Experimenal: Enable optimization to avoid shuffle when bucket count is compatible but not the same",
                        hiveClientConfig.isOptimizeMismatchedBucketCount(),
                        false),
                booleanProperty(
                        S3_SELECT_PUSHDOWN_ENABLED,
                        "S3 Select pushdown enabled",
                        hiveClientConfig.isS3SelectPushdownEnabled(),
                        false),
                booleanProperty(
                        TEMPORARY_STAGING_DIRECTORY_ENABLED,
                        "Should use temporary staging directory for write operations",
                        hiveClientConfig.isTemporaryStagingDirectoryEnabled(),
                        false),
                stringProperty(
                        TEMPORARY_STAGING_DIRECTORY_PATH,
                        "Temporary staging directory location",
                        hiveClientConfig.getTemporaryStagingDirectoryPath(),
                        false),
                booleanProperty(
                        PRELOAD_SPLITS_FOR_GROUPED_EXECUTION,
                        "Preload splits before scheduling for grouped execution",
                        hiveClientConfig.isPreloadSplitsForGroupedExecution(),
                        false),
                booleanProperty(
                        WRITING_STAGING_FILES_ENABLED,
                        "Experimental: Write table to staging files and rename to target files when commit",
                        hiveClientConfig.isWritingStagingFilesEnabled(),
                        false),
                booleanProperty(
                        ARIA_SCAN_ENABLED,
                        "Aria scan enabled",
                        true,
                        false));
    }

    public List<PropertyMetadata<?>> getSessionProperties()
    {
        return sessionProperties;
    }

    public static boolean isBucketExecutionEnabled(ConnectorSession session)
    {
        return session.getProperty(BUCKET_EXECUTION_ENABLED, Boolean.class);
    }

    public static boolean isForceLocalScheduling(ConnectorSession session)
    {
        return session.getProperty(FORCE_LOCAL_SCHEDULING, Boolean.class);
    }

    public static InsertExistingPartitionsBehavior getInsertExistingPartitionsBehavior(ConnectorSession session)
    {
        return session.getProperty(INSERT_EXISTING_PARTITIONS_BEHAVIOR, InsertExistingPartitionsBehavior.class);
    }

    public static boolean isOrcBloomFiltersEnabled(ConnectorSession session)
    {
        return session.getProperty(ORC_BLOOM_FILTERS_ENABLED, Boolean.class);
    }

    public static DataSize getOrcMaxMergeDistance(ConnectorSession session)
    {
        return session.getProperty(ORC_MAX_MERGE_DISTANCE, DataSize.class);
    }

    public static DataSize getOrcMaxBufferSize(ConnectorSession session)
    {
        return session.getProperty(ORC_MAX_BUFFER_SIZE, DataSize.class);
    }

    public static DataSize getOrcStreamBufferSize(ConnectorSession session)
    {
        return session.getProperty(ORC_STREAM_BUFFER_SIZE, DataSize.class);
    }

    public static DataSize getOrcTinyStripeThreshold(ConnectorSession session)
    {
        return session.getProperty(ORC_TINY_STRIPE_THRESHOLD, DataSize.class);
    }

    public static DataSize getOrcMaxReadBlockSize(ConnectorSession session)
    {
        return session.getProperty(ORC_MAX_READ_BLOCK_SIZE, DataSize.class);
    }

    public static boolean getOrcLazyReadSmallRanges(ConnectorSession session)
    {
        return session.getProperty(ORC_LAZY_READ_SMALL_RANGES, Boolean.class);
    }

    public static DataSize getOrcStringStatisticsLimit(ConnectorSession session)
    {
        return session.getProperty(ORC_STRING_STATISTICS_LIMIT, DataSize.class);
    }

    public static boolean isOrcOptimizedWriterEnabled(ConnectorSession session)
    {
        return session.getProperty(ORC_OPTIMIZED_WRITER_ENABLED, Boolean.class);
    }

    public static boolean isOrcOptimizedWriterValidate(ConnectorSession session)
    {
        boolean validate = session.getProperty(ORC_OPTIMIZED_WRITER_VALIDATE, Boolean.class);
        double percentage = session.getProperty(ORC_OPTIMIZED_WRITER_VALIDATE_PERCENTAGE, Double.class);

        checkArgument(percentage >= 0.0 && percentage <= 100.0);

        // session property can disabled validation
        if (!validate) {
            return false;
        }

        // session property can not force validation when sampling is enabled
        // todo change this if session properties support null
        return ThreadLocalRandom.current().nextDouble(100) < percentage;
    }

    public static OrcWriteValidationMode getOrcOptimizedWriterValidateMode(ConnectorSession session)
    {
        return OrcWriteValidationMode.valueOf(session.getProperty(ORC_OPTIMIZED_WRITER_VALIDATE_MODE, String.class).toUpperCase(ENGLISH));
    }

    public static DataSize getOrcOptimizedWriterMinStripeSize(ConnectorSession session)
    {
        return session.getProperty(ORC_OPTIMIZED_WRITER_MIN_STRIPE_SIZE, DataSize.class);
    }

    public static DataSize getOrcOptimizedWriterMaxStripeSize(ConnectorSession session)
    {
        return session.getProperty(ORC_OPTIMIZED_WRITER_MAX_STRIPE_SIZE, DataSize.class);
    }

    public static int getOrcOptimizedWriterMaxStripeRows(ConnectorSession session)
    {
        return session.getProperty(ORC_OPTIMIZED_WRITER_MAX_STRIPE_ROWS, Integer.class);
    }

    public static DataSize getOrcOptimizedWriterMaxDictionaryMemory(ConnectorSession session)
    {
        return session.getProperty(ORC_OPTIMIZED_WRITER_MAX_DICTIONARY_MEMORY, DataSize.class);
    }

    public static HiveStorageFormat getHiveStorageFormat(ConnectorSession session)
    {
        return HiveStorageFormat.valueOf(session.getProperty(HIVE_STORAGE_FORMAT, String.class).toUpperCase(ENGLISH));
    }

    public static boolean isRespectTableFormat(ConnectorSession session)
    {
        return session.getProperty(RESPECT_TABLE_FORMAT, Boolean.class);
    }

    public static boolean isUseParquetColumnNames(ConnectorSession session)
    {
        return session.getProperty(PARQUET_USE_COLUMN_NAME, Boolean.class);
    }

    public static boolean isFailOnCorruptedParquetStatistics(ConnectorSession session)
    {
        return session.getProperty(PARQUET_FAIL_WITH_CORRUPTED_STATISTICS, Boolean.class);
    }

    public static DataSize getParquetWriterBlockSize(ConnectorSession session)
    {
        return session.getProperty(PARQUET_WRITER_BLOCK_SIZE, DataSize.class);
    }

    public static DataSize getParquetWriterPageSize(ConnectorSession session)
    {
        return session.getProperty(PARQUET_WRITER_PAGE_SIZE, DataSize.class);
    }

    public static DataSize getMaxSplitSize(ConnectorSession session)
    {
        return session.getProperty(MAX_SPLIT_SIZE, DataSize.class);
    }

    public static DataSize getMaxInitialSplitSize(ConnectorSession session)
    {
        return session.getProperty(MAX_INITIAL_SPLIT_SIZE, DataSize.class);
    }

    public static boolean isRcfileOptimizedWriterEnabled(ConnectorSession session)
    {
        return session.getProperty(RCFILE_OPTIMIZED_WRITER_ENABLED, Boolean.class);
    }

    public static boolean isRcfileOptimizedWriterValidate(ConnectorSession session)
    {
        return session.getProperty(RCFILE_OPTIMIZED_WRITER_VALIDATE, Boolean.class);
    }

    public static boolean isSortedWritingEnabled(ConnectorSession session)
    {
        return session.getProperty(SORTED_WRITING_ENABLED, Boolean.class);
    }

    public static boolean isS3SelectPushdownEnabled(ConnectorSession session)
    {
        return session.getProperty(S3_SELECT_PUSHDOWN_ENABLED, Boolean.class);
    }

    public static boolean isStatisticsEnabled(ConnectorSession session)
    {
        return session.getProperty(STATISTICS_ENABLED, Boolean.class);
    }

    public static int getPartitionStatisticsSampleSize(ConnectorSession session)
    {
        int size = session.getProperty(PARTITION_STATISTICS_SAMPLE_SIZE, Integer.class);
        if (size < 1) {
            throw new PrestoException(INVALID_SESSION_PROPERTY, format("%s must be greater than 0: %s", PARTITION_STATISTICS_SAMPLE_SIZE, size));
        }
        return size;
    }

    public static boolean isIgnoreCorruptedStatistics(ConnectorSession session)
    {
        return session.getProperty(IGNORE_CORRUPTED_STATISTICS, Boolean.class);
    }

    public static boolean isCollectColumnStatisticsOnWrite(ConnectorSession session)
    {
        return session.getProperty(COLLECT_COLUMN_STATISTICS_ON_WRITE, Boolean.class);
    }

    public static boolean isOptimizedMismatchedBucketCount(ConnectorSession session)
    {
        return session.getProperty(OPTIMIZE_MISMATCHED_BUCKET_COUNT, Boolean.class);
    }

    public static boolean isTemporaryStagingDirectoryEnabled(ConnectorSession session)
    {
        return session.getProperty(TEMPORARY_STAGING_DIRECTORY_ENABLED, Boolean.class);
    }

    public static String getTemporaryStagingDirectoryPath(ConnectorSession session)
    {
        return session.getProperty(TEMPORARY_STAGING_DIRECTORY_PATH, String.class);
    }

    public static boolean isPreloadSplitsForGroupedExecution(ConnectorSession session)
    {
        return session.getProperty(PRELOAD_SPLITS_FOR_GROUPED_EXECUTION, Boolean.class);
    }

    public static boolean isWritingStagingFilesEnabled(ConnectorSession session)
    {
        return session.getProperty(WRITING_STAGING_FILES_ENABLED, Boolean.class);
    }

    public static boolean isAriaScanEnabled(ConnectorSession session)
    {
        return session.getProperty(ARIA_SCAN_ENABLED, Boolean.class);
    }

    public static PropertyMetadata<DataSize> dataSizeSessionProperty(String name, String description, DataSize defaultValue, boolean hidden)
    {
        return new PropertyMetadata<>(
                name,
                description,
                createUnboundedVarcharType(),
                DataSize.class,
                defaultValue,
                hidden,
                value -> DataSize.valueOf((String) value),
                DataSize::toString);
    }
}<|MERGE_RESOLUTION|>--- conflicted
+++ resolved
@@ -79,12 +79,8 @@
     private static final String TEMPORARY_STAGING_DIRECTORY_ENABLED = "temporary_staging_directory_enabled";
     private static final String TEMPORARY_STAGING_DIRECTORY_PATH = "temporary_staging_directory_path";
     private static final String PRELOAD_SPLITS_FOR_GROUPED_EXECUTION = "preload_splits_for_grouped_execution";
-<<<<<<< HEAD
+    public static final String WRITING_STAGING_FILES_ENABLED = "writing_staging_files_enabled";
     public static final String ARIA_SCAN_ENABLED = "aria_scan_enabled";
-=======
-    public static final String WRITING_STAGING_FILES_ENABLED = "writing_staging_files_enabled";
-    private static final String ARIA_SCAN_ENABLED = "aria_scan_enabled";
->>>>>>> 9425a020
 
     private final List<PropertyMetadata<?>> sessionProperties;
 

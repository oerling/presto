--- conflicted
+++ resolved
@@ -79,10 +79,6 @@
                 "FROM tpch.tiny.lineitem");
 
         createTable(queryRunner, noAria, "lineitem_aria_nulls", "CREATE TABLE lineitem_aria_nulls AS\n" +
-<<<<<<< HEAD
-                "SELECT *,\n" + "   IF(have_complex_nulls, null,         if (returnflag = 'N', map(array[1, 2, 3], array[orderkey, partkey, suppkey]), map(array[1, 2, 3, 4], array[orderkey, partkey, suppkey, if (returnflag = 'A', 1, 2)]))) as order_part_supp_map,\n" +
-                "   IF(have_complex_nulls, null, if (returnflag = 'N', array[orderkey, partkey, suppkey], array[orderkey, partkey, suppkey, if (returnflag = 'A', 1, 2)])) as order_part_supp_array\n" +
-=======
                 "SELECT *,\n" +
                 "   IF(have_complex_nulls, null, if (returnflag = 'N', \n" +
                 "    map(array[1, 2, 3], array[orderkey, partkey, suppkey]),\n" +
@@ -90,7 +86,6 @@
                 "as order_part_supp_map,\n" +
                 "   IF(have_complex_nulls, null, if (returnflag = 'N', \n" +
                 "    array[orderkey, partkey, suppkey], array[orderkey, partkey, suppkey, if (returnflag = 'A', 1, 2)])) as order_part_supp_array\n" +
->>>>>>> e9bb6e8d
                 "FROM (\n" +
                 "   SELECT \n" +
                 "       orderkey,\n" +
@@ -206,16 +201,10 @@
     private Session noAriaSession()
     {
         return Session.builder(getQueryRunner().getDefaultSession())
-<<<<<<< HEAD
-            .setSystemProperty(ARIA_SCAN, "false")
-            .setSystemProperty(ARIA_FLAGS, "0")
-            .build();
-=======
                 .setSystemProperty(ARIA_SCAN, "false")
                 .setSystemProperty(ARIA_FLAGS, "0")
                 .setCatalogSessionProperty(HiveQueryRunner.HIVE_CATALOG, HiveSessionProperties.ARIA_SCAN_ENABLED, "false")
                 .build();
->>>>>>> e9bb6e8d
     }
 
     // filters1.sql

--- conflicted
+++ resolved
@@ -36,12 +36,9 @@
 import java.util.Optional;
 
 import static com.facebook.presto.testing.TestingSession.testSessionBuilder;
-<<<<<<< HEAD
-=======
 import static com.facebook.presto.tests.QueryAssertions.copyTpchTables;
 import static com.facebook.presto.tpch.TpchMetadata.TINY_SCHEMA_NAME;
 import static io.airlift.log.Level.WARN;
->>>>>>> ee60dabb
 import static io.airlift.units.Duration.nanosSince;
 import static java.lang.String.format;
 import static java.util.Locale.ENGLISH;
@@ -84,20 +81,16 @@
             throws Exception
     {
         assertEquals(DateTimeZone.getDefault(), TIME_ZONE, "Timezone not configured correctly. Add -Duser.timezone=America/Bahia_Banderas to your JVM arguments");
-<<<<<<< HEAD
         String singleThreadEnv = System.getenv("SINGLE_THREAD");
         boolean singleThreaded = singleThreadEnv != null && singleThreadEnv.equals("y");
-        DistributedQueryRunner queryRunner = new DistributedQueryRunner(createSession(), singleThreaded ? 1 : 4, extraProperties);
-=======
         setupLogging();
 
         DistributedQueryRunner queryRunner =
                 DistributedQueryRunner.builder(createSession())
-                        .setNodeCount(4)
+                        .setNodeCount(singleThreaded ? 1 : 4)
                         .setExtraProperties(extraProperties)
                         .setBaseDataDir(baseDataDir)
                         .build();
->>>>>>> ee60dabb
 
         try {
             queryRunner.installPlugin(new TpchPlugin());
@@ -133,8 +126,6 @@
             queryRunner.createCatalog(HIVE_CATALOG, HIVE_CATALOG, hiveProperties);
             queryRunner.createCatalog(HIVE_BUCKETED_CATALOG, HIVE_CATALOG, hiveBucketedProperties);
 
-<<<<<<< HEAD
-=======
             if (!metastore.getDatabase(TPCH_SCHEMA).isPresent()) {
                 metastore.createDatabase(createDatabaseMetastoreObject(TPCH_SCHEMA));
                 copyTpchTables(queryRunner, "tpch", TINY_SCHEMA_NAME, createSession(), tables);
@@ -145,7 +136,6 @@
                 copyTpchTablesBucketed(queryRunner, "tpch", TINY_SCHEMA_NAME, createBucketedSession(), tables);
             }
 
->>>>>>> ee60dabb
             return queryRunner;
         }
         catch (Exception e) {

/*
 * Licensed under the Apache License, Version 2.0 (the "License");
 * you may not use this file except in compliance with the License.
 * You may obtain a copy of the License at
 *
 *     http://www.apache.org/licenses/LICENSE-2.0
 *
 * Unless required by applicable law or agreed to in writing, software
 * distributed under the License is distributed on an "AS IS" BASIS,
 * WITHOUT WARRANTIES OR CONDITIONS OF ANY KIND, either express or implied.
 * See the License for the specific language governing permissions and
 * limitations under the License.
 */
package com.facebook.presto.hive;

import com.facebook.presto.Session;
import com.facebook.presto.hive.authentication.NoHdfsAuthentication;
import com.facebook.presto.hive.metastore.Database;
import com.facebook.presto.hive.metastore.file.FileHiveMetastore;
import com.facebook.presto.metadata.QualifiedObjectName;
import com.facebook.presto.spi.security.Identity;
import com.facebook.presto.spi.security.PrincipalType;
import com.facebook.presto.spi.security.SelectedRole;
import com.facebook.presto.testing.QueryRunner;
import com.facebook.presto.tests.DistributedQueryRunner;
import com.facebook.presto.tpch.TpchPlugin;
import com.google.common.collect.ImmutableList;
import com.google.common.collect.ImmutableMap;
import io.airlift.log.Logger;
import io.airlift.log.Logging;
import io.airlift.tpch.TpchTable;
import org.intellij.lang.annotations.Language;
import org.joda.time.DateTimeZone;

import java.io.File;
import java.nio.file.Path;
import java.util.Map;
import java.util.Optional;

import static com.facebook.presto.testing.TestingSession.testSessionBuilder;
import static com.facebook.presto.tests.QueryAssertions.copyTpchTables;
import static com.facebook.presto.tpch.TpchMetadata.TINY_SCHEMA_NAME;
import static io.airlift.log.Level.WARN;
import static io.airlift.units.Duration.nanosSince;
import static java.lang.String.format;
import static java.util.Locale.ENGLISH;
import static java.util.concurrent.TimeUnit.SECONDS;
import static org.testng.Assert.assertEquals;

public final class HiveQueryRunner
{
    private static final Logger log = Logger.get(HiveQueryRunner.class);

    private HiveQueryRunner()
    {
    }

    public static final String HIVE_CATALOG = "hive";
    public static final String HIVE_BUCKETED_CATALOG = "hive_bucketed";
    public static final String TPCH_SCHEMA = "tpch";
    private static final String TPCH_BUCKETED_SCHEMA = "tpch_bucketed";
    private static final DateTimeZone TIME_ZONE = DateTimeZone.forID("America/Bahia_Banderas");

    public static DistributedQueryRunner createQueryRunner(TpchTable<?>... tables)
            throws Exception
    {
        return createQueryRunner(ImmutableList.copyOf(tables));
    }

    public static DistributedQueryRunner createQueryRunner(Iterable<TpchTable<?>> tables)
            throws Exception
    {
        return createQueryRunner(tables, ImmutableMap.of(), Optional.empty());
    }

    public static DistributedQueryRunner createQueryRunner(Iterable<TpchTable<?>> tables, Map<String, String> extraProperties, Optional<Path> baseDataDir)
            throws Exception
    {
        return createQueryRunner(tables, extraProperties, "sql-standard", ImmutableMap.of(), baseDataDir);
    }

    public static DistributedQueryRunner createQueryRunner(Iterable<TpchTable<?>> tables, Map<String, String> extraProperties, String security, Map<String, String> extraHiveProperties, Optional<Path> baseDataDir)
            throws Exception
    {
        assertEquals(DateTimeZone.getDefault(), TIME_ZONE, "Timezone not configured correctly. Add -Duser.timezone=America/Bahia_Banderas to your JVM arguments");
        String singleThreadEnv = System.getenv("SINGLE_THREAD");
        boolean singleThreaded = singleThreadEnv != null && singleThreadEnv.equals("y");
        setupLogging();

        DistributedQueryRunner queryRunner =
                DistributedQueryRunner.builder(createSession())
                        .setNodeCount(singleThreaded ? 1 : 4)
                        .setExtraProperties(extraProperties)
                        .setBaseDataDir(baseDataDir)
                        .build();

        try {
            queryRunner.installPlugin(new TpchPlugin());
            queryRunner.createCatalog("tpch", "tpch");

            File baseDir = new File("/home/oerling/hmd");

            HiveClientConfig hiveClientConfig = new HiveClientConfig();
            HdfsConfiguration hdfsConfiguration = new HiveHdfsConfiguration(new HdfsConfigurationUpdater(hiveClientConfig));
            HdfsEnvironment hdfsEnvironment = new HdfsEnvironment(hdfsConfiguration, hiveClientConfig, new NoHdfsAuthentication());

            FileHiveMetastore metastore = new FileHiveMetastore(hdfsEnvironment, baseDir.toURI().toString(), "test");
            queryRunner.installPlugin(new HivePlugin(HIVE_CATALOG, Optional.of(metastore)));

            Map<String, String> hiveProperties = ImmutableMap.<String, String>builder()
                    .putAll(extraHiveProperties)
                    .put("hive.time-zone", TIME_ZONE.getID())
                    .put("hive.security", security)
                    .put("hive.max-partitions-per-scan", "1000")
                    .put("hive.assume-canonical-partition-keys", "true")
                    .put("hive.collect-column-statistics-on-write", "true")
                    .put("hive.storage-format", "ORC") // so that there's no minimum split size for the file
                    .put("hive.orc.optimized-writer.enabled", "true")
                    .put("hive.orc.writer.validation-percentage", "0.0")
                    .build();
            Map<String, String> hiveBucketedProperties = ImmutableMap.<String, String>builder()
                    .putAll(hiveProperties)
                    .put("hive.max-initial-split-size", "10kB") // so that each bucket has multiple splits
                    .put("hive.max-split-size", "10kB") // so that each bucket has multiple splits
<<<<<<< HEAD
                //                    .put("hive.storage-format", "TEXTFILE")
=======
                //.put("hive.storage-format", "TEXTFILE")
>>>>>>> b980c5d3
                    .put("hive.compression-codec", "NONE") // so that the file is splittable
                    .build();
            queryRunner.createCatalog(HIVE_CATALOG, HIVE_CATALOG, hiveProperties);
            queryRunner.createCatalog(HIVE_BUCKETED_CATALOG, HIVE_CATALOG, hiveBucketedProperties);

            if (!metastore.getDatabase(TPCH_SCHEMA).isPresent()) {
                metastore.createDatabase(createDatabaseMetastoreObject(TPCH_SCHEMA));
                copyTpchTables(queryRunner, "tpch", TINY_SCHEMA_NAME, createSession(), tables);
            }

            if (!metastore.getDatabase(TPCH_BUCKETED_SCHEMA).isPresent()) {
                metastore.createDatabase(createDatabaseMetastoreObject(TPCH_BUCKETED_SCHEMA));
                copyTpchTablesBucketed(queryRunner, "tpch", TINY_SCHEMA_NAME, createBucketedSession(Optional.empty()), tables);
            }

            return queryRunner;
        }
        catch (Exception e) {
            queryRunner.close();
            throw e;
        }
    }

    private static void setupLogging()
    {
        Logging logging = Logging.initialize();
        logging.setLevel("org.apache.parquet.hadoop", WARN);
    }

    private static Database createDatabaseMetastoreObject(String name)
    {
        return Database.builder()
                .setDatabaseName(name)
                .setOwnerName("public")
                .setOwnerType(PrincipalType.ROLE)
                .build();
    }

    public static Session createSession()
    {
        return testSessionBuilder()
                .setCatalog(HIVE_CATALOG)
                .setSchema(TPCH_SCHEMA)
                .build();
    }

    public static Session createBucketedSession(Optional<SelectedRole> role)
    {
        return testSessionBuilder()
                .setIdentity(new Identity(
                        "hive",
                        Optional.empty(),
                        role.map(selectedRole -> ImmutableMap.of("hive", selectedRole))
                                .orElse(ImmutableMap.of())))
                .setCatalog(HIVE_CATALOG)
                .setCatalog(HIVE_BUCKETED_CATALOG)
                .setSchema(TPCH_BUCKETED_SCHEMA)
                .build();
    }

    public static void copyTpchTablesBucketed(
            QueryRunner queryRunner,
            String sourceCatalog,
            String sourceSchema,
            Session session,
            Iterable<TpchTable<?>> tables)
    {
        log.info("Loading data from %s.%s...", sourceCatalog, sourceSchema);
        long startTime = System.nanoTime();
        for (TpchTable<?> table : tables) {
            copyTableBucketed(queryRunner, new QualifiedObjectName(sourceCatalog, sourceSchema, table.getTableName().toLowerCase(ENGLISH)), session);
        }
        log.info("Loading from %s.%s complete in %s", sourceCatalog, sourceSchema, nanosSince(startTime).toString(SECONDS));
    }

    private static void copyTableBucketed(QueryRunner queryRunner, QualifiedObjectName table, Session session)
    {
        long start = System.nanoTime();
        log.info("Running import for %s", table.getObjectName());
        @Language("SQL") String sql;
        switch (table.getObjectName()) {
            case "part":
            case "partsupp":
            case "supplier":
            case "nation":
            case "region":
                sql = format("CREATE TABLE %s AS SELECT * FROM %s", table.getObjectName(), table);
                break;
            case "lineitem":
                sql = format("CREATE TABLE %s WITH (bucketed_by=array['orderkey'], bucket_count=11) AS SELECT * FROM %s", table.getObjectName(), table);
                break;
            case "customer":
                sql = format("CREATE TABLE %s WITH (bucketed_by=array['custkey'], bucket_count=11) AS SELECT * FROM %s", table.getObjectName(), table);
                break;
            case "orders":
                sql = format("CREATE TABLE %s WITH (bucketed_by=array['custkey'], bucket_count=11) AS SELECT * FROM %s", table.getObjectName(), table);
                break;
            default:
                throw new UnsupportedOperationException();
        }
        long rows = (Long) queryRunner.execute(session, sql).getMaterializedRows().get(0).getField(0);
        log.info("Imported %s rows for %s in %s", rows, table.getObjectName(), nanosSince(start).convertToMostSuccinctTimeUnit());
    }

    public static void main(String[] args)
            throws Exception
    {
        // You need to add "--user user" to your CLI for your queries to work
        Logging.initialize();

        Optional<Path> baseDataDir = Optional.empty();
        if (args.length > 0) {
            if (args.length != 1) {
                log.error("usage: HiveQueryRunner [baseDataDir]\n");
                log.error("       [baseDataDir] is a local directory under which you want the hive_data directory to be created.]\n");
                System.exit(1);
            }

            File baseDataDirFile = new File(args[0]);
            if (baseDataDirFile.exists()) {
                if (!baseDataDirFile.isDirectory()) {
                    log.error("Error: " + baseDataDirFile.getAbsolutePath() + " is not a directory.");
                    System.exit(1);
                }
                else if (!baseDataDirFile.canRead() || !baseDataDirFile.canWrite()) {
                    log.error("Error: " + baseDataDirFile.getAbsolutePath() + " is not readable/writable.");
                    System.exit(1);
                }
            }
            else {
                // For user supplied path like [path_exists_but_is_not_readable_or_writable]/[paths_do_not_exist], the hadoop file system won't
                // be able to create directory for it. e.g. "/aaa/bbb" is not creatable because path "/" is not writable.
                while (!baseDataDirFile.exists()) {
                    baseDataDirFile = baseDataDirFile.getParentFile();
                }
                if (!baseDataDirFile.canRead() || !baseDataDirFile.canWrite()) {
                    log.error("Error: The ancestor directory " + baseDataDirFile.getAbsolutePath() + " is not readable/writable.");
                    System.exit(1);
                }
            }

            baseDataDir = Optional.of(baseDataDirFile.toPath());
        }

        DistributedQueryRunner queryRunner = createQueryRunner(TpchTable.getTables(), ImmutableMap.of("http-server.http.port", "8080"), baseDataDir);
        Thread.sleep(10);
        Logger log = Logger.get(DistributedQueryRunner.class);
        log.info("======== SERVER STARTED ========");
        log.info("\n====\n%s\n====", queryRunner.getCoordinator().getBaseUrl());
    }
}<|MERGE_RESOLUTION|>--- conflicted
+++ resolved
@@ -122,11 +122,7 @@
                     .putAll(hiveProperties)
                     .put("hive.max-initial-split-size", "10kB") // so that each bucket has multiple splits
                     .put("hive.max-split-size", "10kB") // so that each bucket has multiple splits
-<<<<<<< HEAD
-                //                    .put("hive.storage-format", "TEXTFILE")
-=======
                 //.put("hive.storage-format", "TEXTFILE")
->>>>>>> b980c5d3
                     .put("hive.compression-codec", "NONE") // so that the file is splittable
                     .build();
             queryRunner.createCatalog(HIVE_CATALOG, HIVE_CATALOG, hiveProperties);

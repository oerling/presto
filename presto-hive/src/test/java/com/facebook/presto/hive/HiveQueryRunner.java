--- conflicted
+++ resolved
@@ -109,10 +109,7 @@
                     .putAll(hiveProperties)
                     .put("hive.max-initial-split-size", "10kB") // so that each bucket has multiple splits
                     .put("hive.max-split-size", "10kB") // so that each bucket has multiple splits
-<<<<<<< HEAD
-=======
                     .put("hive.storage-format", "TEXTFILE")
->>>>>>> 75b40e42
                     .put("hive.compression-codec", "NONE") // so that the file is splittable
                     .build();
             queryRunner.createCatalog(HIVE_CATALOG, HIVE_CATALOG, hiveProperties);

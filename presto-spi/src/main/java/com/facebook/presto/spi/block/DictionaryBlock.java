/*
 * Licensed under the Apache License, Version 2.0 (the "License");
 * you may not use this file except in compliance with the License.
 * You may obtain a copy of the License at
 *
 *     http://www.apache.org/licenses/LICENSE-2.0
 *
 * Unless required by applicable law or agreed to in writing, software
 * distributed under the License is distributed on an "AS IS" BASIS,
 * WITHOUT WARRANTIES OR CONDITIONS OF ANY KIND, either express or implied.
 * See the License for the specific language governing permissions and
 * limitations under the License.
 */
package com.facebook.presto.spi.block;

import com.facebook.presto.spi.memory.ArrayPool;
import com.facebook.presto.spi.memory.Caches;
import io.airlift.slice.Slice;
import io.airlift.slice.Slices;
import org.openjdk.jol.info.ClassLayout;

import java.util.Arrays;
import java.util.HashMap;
import java.util.Map;
import java.util.function.BiConsumer;

import static com.facebook.presto.spi.block.BlockUtil.checkArrayRange;
import static com.facebook.presto.spi.block.BlockUtil.checkValidPosition;
import static com.facebook.presto.spi.block.BlockUtil.checkValidPositions;
import static com.facebook.presto.spi.block.BlockUtil.checkValidRegion;
import static com.facebook.presto.spi.block.BlockUtil.countUsedPositions;
import static com.facebook.presto.spi.block.DictionaryId.randomDictionaryId;
import static io.airlift.slice.SizeOf.sizeOf;
import static java.lang.Math.min;
import static java.util.Objects.requireNonNull;

public class DictionaryBlock
        implements Block
{
    private static final int INSTANCE_SIZE = ClassLayout.parseClass(DictionaryBlock.class).instanceSize() + ClassLayout.parseClass(DictionaryId.class).instanceSize();

    private final int positionCount;
    private final Block dictionary;
    private final int idsOffset;
    private final int[] ids;
    private final long retainedSizeInBytes;
    private volatile long sizeInBytes = -1;
    private volatile long logicalSizeInBytes = -1;
    private volatile int uniqueIds = -1;
    private final DictionaryId dictionarySourceId;
    private static ArrayPool<boolean[]> booleanArrayPool = Caches.getBooleanArrayPool();

    public DictionaryBlock(Block dictionary, int[] ids)
    {
        this(requireNonNull(ids, "ids is null").length, dictionary, ids);
    }

    public DictionaryBlock(int positionCount, Block dictionary, int[] ids)
    {
        this(0, positionCount, dictionary, ids, false, randomDictionaryId());
    }

    public DictionaryBlock(int positionCount, Block dictionary, int[] ids, DictionaryId dictionaryId)
    {
        this(0, positionCount, dictionary, ids, false, dictionaryId);
    }

    public DictionaryBlock(int positionCount, Block dictionary, int[] ids, boolean dictionaryIsCompacted)
    {
        this(0, positionCount, dictionary, ids, dictionaryIsCompacted, randomDictionaryId());
    }

    public DictionaryBlock(int positionCount, Block dictionary, int[] ids, boolean dictionaryIsCompacted, DictionaryId dictionarySourceId)
    {
        this(0, positionCount, dictionary, ids, dictionaryIsCompacted, dictionarySourceId);
    }

    public DictionaryBlock(int idsOffset, int positionCount, Block dictionary, int[] ids, boolean dictionaryIsCompacted, DictionaryId dictionarySourceId)
    {
        requireNonNull(dictionary, "dictionary is null");
        requireNonNull(ids, "ids is null");

        if (positionCount < 0) {
            throw new IllegalArgumentException("positionCount is negative");
        }

        this.idsOffset = idsOffset;
        if (ids.length - idsOffset < positionCount) {
            throw new IllegalArgumentException("ids length is less than positionCount");
        }

        this.positionCount = positionCount;
        this.dictionary = dictionary;
        this.ids = ids;
        this.dictionarySourceId = requireNonNull(dictionarySourceId, "dictionarySourceId is null");
        this.retainedSizeInBytes = INSTANCE_SIZE + dictionary.getRetainedSizeInBytes() + sizeOf(ids);

        if (dictionaryIsCompacted) {
            this.sizeInBytes = this.retainedSizeInBytes;
            this.uniqueIds = dictionary.getPositionCount();
        }
    }

    @Override
    public int getSliceLength(int position)
    {
        return dictionary.getSliceLength(getId(position));
    }

    @Override
    public byte getByte(int position, int offset)
    {
        return dictionary.getByte(getId(position), offset);
    }

    @Override
    public short getShort(int position, int offset)
    {
        return dictionary.getShort(getId(position), offset);
    }

    @Override
    public int getInt(int position, int offset)
    {
        return dictionary.getInt(getId(position), offset);
    }

    @Override
    public long getLong(int position, int offset)
    {
        return dictionary.getLong(getId(position), offset);
    }

    @Override
    public Slice getSlice(int position, int offset, int length)
    {
        return dictionary.getSlice(getId(position), offset, length);
    }

    @Override
    public <T> T getObject(int position, Class<T> clazz)
    {
        return dictionary.getObject(getId(position), clazz);
    }

    @Override
    public boolean bytesEqual(int position, int offset, Slice otherSlice, int otherOffset, int length)
    {
        return dictionary.bytesEqual(getId(position), offset, otherSlice, otherOffset, length);
    }

    @Override
    public int bytesCompare(int position, int offset, int length, Slice otherSlice, int otherOffset, int otherLength)
    {
        return dictionary.bytesCompare(getId(position), offset, length, otherSlice, otherOffset, otherLength);
    }

    @Override
    public void writeBytesTo(int position, int offset, int length, BlockBuilder blockBuilder)
    {
        dictionary.writeBytesTo(getId(position), offset, length, blockBuilder);
    }

    @Override
    public void writePositionTo(int position, BlockBuilder blockBuilder)
    {
        dictionary.writePositionTo(getId(position), blockBuilder);
    }

    @Override
    public boolean equals(int position, int offset, Block otherBlock, int otherPosition, int otherOffset, int length)
    {
        return dictionary.equals(getId(position), offset, otherBlock, otherPosition, otherOffset, length);
    }

    @Override
    public long hash(int position, int offset, int length)
    {
        return dictionary.hash(getId(position), offset, length);
    }

    @Override
    public int compareTo(int leftPosition, int leftOffset, int leftLength, Block rightBlock, int rightPosition, int rightOffset, int rightLength)
    {
        return dictionary.compareTo(getId(leftPosition), leftOffset, leftLength, rightBlock, rightPosition, rightOffset, rightLength);
    }

    @Override
    public Block getSingleValueBlock(int position)
    {
        return dictionary.getSingleValueBlock(getId(position));
    }

    @Override
    public int getPositionCount()
    {
        return positionCount;
    }

    @Override
    public long getSizeInBytes()
    {
        if (sizeInBytes < 0) {
            calculateCompactSize();
<<<<<<< HEAD
            /*
            sizeInBytes = 0;
            for (int i = 0; i < positionCount; i++) {
                int position = getId(i);
                if (!dictionary.isNull(position)) {
                    sizeInBytes += dictionary.getRegionSizeInBytes(position, 1);
                }
            }
            */
=======
>>>>>>> 7825f155
        }
        return sizeInBytes;
    }

    private void calculateCompactSize()
    {
        int uniqueIds = 0;
        boolean[] used = booleanArrayPool.allocInitialized(dictionary.getPositionCount());
        for (int i = 0; i < positionCount; i++) {
            int position = getId(i);
            if (!used[position]) {
                uniqueIds++;
                used[position] = true;
            }
        }
        if (dictionary instanceof LongArrayBlock) {
            this.sizeInBytes = (Long.BYTES + Byte.BYTES) * uniqueIds;
        }
        else {
            this.sizeInBytes = dictionary.getPositionsSizeInBytes(used) + (Integer.BYTES * (long) positionCount);
        }
        this.uniqueIds = uniqueIds;
        booleanArrayPool.release(used);
    }

    @Override
    public long getLogicalSizeInBytes()
    {
        if (logicalSizeInBytes >= 0) {
            return logicalSizeInBytes;
        }

        // Calculation of logical size can be performed as part of calculateCompactSize() with minor modifications.
        // Keeping this calculation separate as this is a little more expensive and may not be called as often.
        long sizeInBytes = 0;
        long[] seenSizes = new long[dictionary.getPositionCount()];
        Arrays.fill(seenSizes, -1L);
        for (int i = 0; i < getPositionCount(); i++) {
            int position = getId(i);
            if (seenSizes[position] < 0) {
                seenSizes[position] = dictionary.getRegionSizeInBytes(position, 1);
            }
            sizeInBytes += seenSizes[position];
        }

        logicalSizeInBytes = sizeInBytes;
        return sizeInBytes;
    }

    @Override
    public long getRegionSizeInBytes(int positionOffset, int length)
    {
        if (positionOffset == 0 && length == getPositionCount()) {
            // Calculation of getRegionSizeInBytes is expensive in this class.
            // On the other hand, getSizeInBytes result is cached.
            return getSizeInBytes();
        }

        boolean[] used = new boolean[dictionary.getPositionCount()];
        for (int i = positionOffset; i < positionOffset + length; i++) {
            used[getId(i)] = true;
        }
        return dictionary.getPositionsSizeInBytes(used) + Integer.BYTES * (long) length;
    }

    @Override
    public long getPositionsSizeInBytes(boolean[] positions)
    {
        checkValidPositions(positions, positionCount);

        boolean[] used = new boolean[dictionary.getPositionCount()];
        int end = Math.min(positions.length, positionCount);
        for (int i = 0; i < end; i++) {
            if (positions[i]) {
                used[getId(i)] = true;
            }
        }
        return dictionary.getPositionsSizeInBytes(used) + (Integer.BYTES * (long) countUsedPositions(positions));
    }

    @Override
    public long getRetainedSizeInBytes()
    {
        return retainedSizeInBytes;
    }

    @Override
    public long getEstimatedDataSizeForStats(int position)
    {
        return dictionary.getEstimatedDataSizeForStats(getId(position));
    }

    @Override
    public void retainedBytesForEachPart(BiConsumer<Object, Long> consumer)
    {
        consumer.accept(dictionary, dictionary.getRetainedSizeInBytes());
        consumer.accept(ids, sizeOf(ids));
        consumer.accept(this, (long) INSTANCE_SIZE);
    }

    @Override
    public String getEncodingName()
    {
        return DictionaryBlockEncoding.NAME;
    }

    @Override
    public Block copyPositions(int[] positions, int offset, int length)
    {
        checkArrayRange(positions, offset, length);

        IntArrayList positionsToCopy = new IntArrayList();
        Map<Integer, Integer> oldIndexToNewIndex = new HashMap<>();
        int[] newIds = new int[length];

        for (int i = 0; i < length; i++) {
            int position = positions[offset + i];
            int oldIndex = getId(position);
            if (!oldIndexToNewIndex.containsKey(oldIndex)) {
                oldIndexToNewIndex.put(oldIndex, positionsToCopy.size());
                positionsToCopy.add(oldIndex);
            }
            newIds[i] = oldIndexToNewIndex.get(oldIndex);
        }
        return new DictionaryBlock(dictionary.copyPositions(positionsToCopy.elements(), 0, positionsToCopy.size()), newIds);
    }

    @Override
    public Block getRegion(int positionOffset, int length)
    {
        checkValidRegion(positionCount, positionOffset, length);
        return new DictionaryBlock(idsOffset + positionOffset, length, dictionary, ids, false, dictionarySourceId);
    }

    @Override
    public Block copyRegion(int position, int length)
    {
        checkValidRegion(positionCount, position, length);
        int[] newIds = Arrays.copyOfRange(ids, idsOffset + position, idsOffset + position + length);
        DictionaryBlock dictionaryBlock = new DictionaryBlock(dictionary, newIds);
        return dictionaryBlock.compact();
    }

    @Override
    public boolean isNull(int position)
    {
        return dictionary.isNull(getId(position));
    }

    @Override
    public Block getPositions(int[] positions, int offset, int length)
    {
        checkArrayRange(positions, offset, length);

        int[] newIds = new int[length];
        boolean isCompact = isCompact() && length >= dictionary.getPositionCount();
        boolean[] seen = null;
        if (isCompact) {
            seen = new boolean[dictionary.getPositionCount()];
        }
        for (int i = 0; i < length; i++) {
            newIds[i] = getId(positions[offset + i]);
            if (isCompact) {
                seen[newIds[i]] = true;
            }
        }
        for (int i = 0; i < dictionary.getPositionCount() && isCompact; i++) {
            isCompact &= seen[i];
        }
        return new DictionaryBlock(newIds.length, getDictionary(), newIds, isCompact, getDictionarySourceId());
    }

    @Override
    public String toString()
    {
        StringBuilder sb = new StringBuilder("DictionaryBlock{");
        sb.append("positionCount=").append(getPositionCount());
        sb.append('}');
        return sb.toString();
    }

    @Override
    public Block getLoadedBlock()
    {
        Block loadedDictionary = dictionary.getLoadedBlock();

        if (loadedDictionary == dictionary) {
            return this;
        }
        return new DictionaryBlock(idsOffset, getPositionCount(), loadedDictionary, ids, false, randomDictionaryId());
    }

    public Block getDictionary()
    {
        return dictionary;
    }

    Slice getIds()
    {
        return Slices.wrappedIntArray(ids, idsOffset, positionCount);
    }

    int[] getIdsArray()
    {
        return ids;
    }

    int getIdsOffset()
    {
        return idsOffset;
    }

    public int getId(int position)
    {
        checkValidPosition(position, positionCount);
        return ids[position + idsOffset];
    }

    public DictionaryId getDictionarySourceId()
    {
        return dictionarySourceId;
    }

    public boolean isCompact()
    {
        if (uniqueIds < 0) {
            calculateCompactSize();
        }
        return uniqueIds == dictionary.getPositionCount();
    }

    public DictionaryBlock compact()
    {
        if (isCompact()) {
            return this;
        }

        // determine which dictionary entries are referenced and build a reindex for them
        int dictionarySize = dictionary.getPositionCount();
        IntArrayList dictionaryPositionsToCopy = new IntArrayList(min(dictionarySize, positionCount));
        int[] remapIndex = new int[dictionarySize];
        Arrays.fill(remapIndex, -1);

        int newIndex = 0;
        for (int i = 0; i < positionCount; i++) {
            int dictionaryIndex = getId(i);
            if (remapIndex[dictionaryIndex] == -1) {
                dictionaryPositionsToCopy.add(dictionaryIndex);
                remapIndex[dictionaryIndex] = newIndex;
                newIndex++;
            }
        }

        // entire dictionary is referenced
        if (dictionaryPositionsToCopy.size() == dictionarySize) {
            return this;
        }

        // compact the dictionary
        int[] newIds = new int[positionCount];
        for (int i = 0; i < positionCount; i++) {
            int newId = remapIndex[getId(i)];
            if (newId == -1) {
                throw new IllegalStateException("reference to a non-existent key");
            }
            newIds[i] = newId;
        }
        try {
            Block compactDictionary = dictionary.copyPositions(dictionaryPositionsToCopy.elements(), 0, dictionaryPositionsToCopy.size());
            return new DictionaryBlock(positionCount, compactDictionary, newIds, true);
        }
        catch (UnsupportedOperationException e) {
            // ignore if copy positions is not supported for the dictionary block
            return this;
        }
    }
}<|MERGE_RESOLUTION|>--- conflicted
+++ resolved
@@ -202,7 +202,6 @@
     {
         if (sizeInBytes < 0) {
             calculateCompactSize();
-<<<<<<< HEAD
             /*
             sizeInBytes = 0;
             for (int i = 0; i < positionCount; i++) {
@@ -212,8 +211,6 @@
                 }
             }
             */
-=======
->>>>>>> 7825f155
         }
         return sizeInBytes;
     }

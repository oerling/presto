--- conflicted
+++ resolved
@@ -116,10 +116,7 @@
     public static final String LEGACY_UNNEST = "legacy_unnest";
     public static final String STATISTICS_CPU_TIMER_ENABLED = "statistics_cpu_timer_enabled";
     public static final String ENABLE_STATS_CALCULATOR = "enable_stats_calculator";
-<<<<<<< HEAD
-=======
     public static final String PUSHDOWN_SUBFIELDS = "pushdown_subfields";
->>>>>>> 3e65f79d
     public static final String ARIA_SCAN = "aria_scan";
     public static final String ARIA_REUSE_PAGES = "aria_reuse_pages";
     public static final String ARIA_REORDER = "aria_reorder";
@@ -560,14 +557,11 @@
                         "Maximum number of tasks for a non source distributed stage",
                         taskManagerConfig.getMaxTasksPerStage(),
                         false),
-<<<<<<< HEAD
-=======
                 booleanProperty(
                         PUSHDOWN_SUBFIELDS,
                         "Pushdown subfield pruning into a projection on top of table scan",
                         false,
                         false),
->>>>>>> 3e65f79d
                 booleanProperty(ARIA_SCAN,
                                 "Enable Aria Presto! scan operator",
                                 true,
@@ -995,14 +989,11 @@
         return session.getSystemProperty(ENABLE_STATS_CALCULATOR, Boolean.class);
     }
 
-<<<<<<< HEAD
-=======
     public static boolean isPushdownSubfields(Session session)
     {
         return session.getSystemProperty(PUSHDOWN_SUBFIELDS, Boolean.class);
     }
 
->>>>>>> 3e65f79d
     public static boolean isAriaScanEnabled(Session session)
     {
         return session.getSystemProperty(ARIA_SCAN, Boolean.class);

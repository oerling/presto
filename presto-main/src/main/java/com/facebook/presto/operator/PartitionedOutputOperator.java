--- conflicted
+++ resolved
@@ -14,10 +14,7 @@
 package com.facebook.presto.operator;
 
 import com.facebook.presto.SystemSessionProperties;
-<<<<<<< HEAD
-=======
 import com.facebook.presto.execution.Lifespan;
->>>>>>> 999669f1
 import com.facebook.presto.execution.buffer.OutputBuffer;
 import com.facebook.presto.execution.buffer.PagesSerde;
 import com.facebook.presto.execution.buffer.PagesSerdeFactory;
@@ -237,10 +234,7 @@
                 serdeFactory,
                 sourceTypes,
                 maxMemory,
-<<<<<<< HEAD
-=======
                 operatorContext.getDriverContext().getLifespan(),
->>>>>>> 999669f1
                 ariaFlags);
 
         operatorContext.setInfoSupplier(this::getInfo);
@@ -333,24 +327,16 @@
         Slice topLevelSlice;
         PagesSerde serde;
         ByteArrayPool pool;
-<<<<<<< HEAD
-
-        PartitionData(int partition, AtomicLong pagesAdded, AtomicLong rowsAdded, PagesSerde serde, ByteArrayPool pool)
-=======
         Lifespan lifespan;
 
         PartitionData(int partition, AtomicLong pagesAdded, AtomicLong rowsAdded, PagesSerde serde, ByteArrayPool pool, Lifespan lifespan)
->>>>>>> 999669f1
         {
             this.partition = partition;
             this.pagesAdded = pagesAdded;
             this.rowsAdded = rowsAdded;
             this.serde = serde;
             this.pool = pool;
-<<<<<<< HEAD
-=======
             this.lifespan = lifespan;
->>>>>>> 999669f1
         }
 
         public long getRetainedSizeInBytes()
@@ -450,11 +436,7 @@
             }
             ArrayList<SerializedPage> list = new ArrayList();
             list.add(serialized);
-<<<<<<< HEAD
-            outputBuffer.enqueue(partition, list);
-=======
             outputBuffer.enqueue(lifespan, partition, list);
->>>>>>> 999669f1
             pagesAdded.incrementAndGet();
             rowsAdded.addAndGet(bufferedRows);
             bufferedRows = 0;
@@ -534,12 +516,8 @@
                 PagesSerdeFactory serdeFactory,
                 List<Type> sourceTypes,
                 DataSize maxMemory,
-<<<<<<< HEAD
-                               int ariaFlags)
-=======
                 Lifespan lifespan,
                 int ariaFlags)
->>>>>>> 999669f1
         {
             this.partitionFunction = requireNonNull(partitionFunction, "partitionFunction is null");
             this.partitionChannels = requireNonNull(partitionChannels, "partitionChannels is null");
@@ -551,11 +529,8 @@
             this.outputBuffer = requireNonNull(outputBuffer, "outputBuffer is null");
             this.sourceTypes = requireNonNull(sourceTypes, "sourceTypes is null");
             this.serde = requireNonNull(serdeFactory, "serdeFactory is null").createPagesSerde();
-<<<<<<< HEAD
-=======
             this.lifespan = requireNonNull(lifespan, "lifespan is null");
 
->>>>>>> 999669f1
             useAria = (ariaFlags & AriaFlags.repartition) != 0;
             recycleBuffers = (ariaFlags & AriaFlags.exchangeReuse) != 0;
             if (recycleBuffers) {
@@ -577,11 +552,7 @@
             if (useAria) {
                 partitionData = new PartitionData[partitionCount];
                 for (int i = 0; i < partitionCount; i++) {
-<<<<<<< HEAD
-                    partitionData[i] = new PartitionData(i, pagesAdded, rowsAdded, serde, pool);
-=======
                     partitionData[i] = new PartitionData(i, pagesAdded, rowsAdded, serde, pool, lifespan);
->>>>>>> 999669f1
                 }
                 blockContents = new BlockDecoder[sourceTypes.size()];
                 intArrayAllocator = new IntArrayAllocator();

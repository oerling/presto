/*
 * Licensed under the Apache License, Version 2.0 (the "License");
 * you may not use this file except in compliance with the License.
 * You may obtain a copy of the License at
 *
 *     http://www.apache.org/licenses/LICENSE-2.0
 *
 * Unless required by applicable law or agreed to in writing, software
 * distributed under the License is distributed on an "AS IS" BASIS,
 * WITHOUT WARRANTIES OR CONDITIONS OF ANY KIND, either express or implied.
 * See the License for the specific language governing permissions and
 * limitations under the License.
 */
package com.facebook.presto.operator;

import com.facebook.presto.SystemSessionProperties;
import com.facebook.presto.memory.context.LocalMemoryContext;
import com.facebook.presto.metadata.Split;
import com.facebook.presto.operator.project.CursorProcessor;
import com.facebook.presto.operator.project.CursorProcessorOutput;
import com.facebook.presto.operator.project.MergingPageOutput;
import com.facebook.presto.operator.project.PageFilter;
import com.facebook.presto.operator.project.PageProcessor;
<<<<<<< HEAD
import com.facebook.presto.operator.project.PageProcessorOutput;
import com.facebook.presto.operator.project.SelectedPositions;
=======
>>>>>>> 080a6a12
import com.facebook.presto.spi.ColumnHandle;
import com.facebook.presto.spi.ConnectorPageSource;
import com.facebook.presto.spi.ConnectorSession;
import com.facebook.presto.spi.Page;
import com.facebook.presto.spi.PageBuilder;
import com.facebook.presto.spi.PageSourceOptions;
import com.facebook.presto.spi.RecordCursor;
import com.facebook.presto.spi.RecordPageSource;
import com.facebook.presto.spi.UpdatablePageSource;
import com.facebook.presto.spi.block.Block;
import com.facebook.presto.spi.block.LazyBlock;
import com.facebook.presto.spi.type.Type;
import com.facebook.presto.split.EmptySplit;
import com.facebook.presto.split.EmptySplitPageSource;
import com.facebook.presto.split.PageSourceProvider;
import com.facebook.presto.sql.planner.plan.PlanNodeId;
import com.google.common.collect.ImmutableList;
import com.google.common.util.concurrent.ListenableFuture;
import com.google.common.util.concurrent.SettableFuture;
import io.airlift.units.DataSize;

import java.io.Closeable;
import java.io.IOException;
import java.io.UncheckedIOException;
<<<<<<< HEAD
import java.util.Arrays;
=======
import java.util.Iterator;
>>>>>>> 080a6a12
import java.util.List;
import java.util.Optional;
import java.util.concurrent.CompletableFuture;
import java.util.function.Supplier;

import static com.facebook.presto.memory.context.AggregatedMemoryContext.newSimpleAggregatedMemoryContext;
import static com.google.common.base.Preconditions.checkState;
import static io.airlift.concurrent.MoreFutures.toListenableFuture;
import static java.util.Objects.requireNonNull;

public class ScanFilterAndProjectOperator
        implements SourceOperator, Closeable
{
    private final OperatorContext operatorContext;
    private final PlanNodeId planNodeId;
    private final PageSourceProvider pageSourceProvider;
    private final List<ColumnHandle> columns;
    private final PageBuilder pageBuilder;
    private final CursorProcessor cursorProcessor;
    private final PageProcessor pageProcessor;
    private final LocalMemoryContext pageSourceMemoryContext;
    private final LocalMemoryContext pageProcessorMemoryContext;
    private final LocalMemoryContext outputMemoryContext;
    private final SettableFuture<?> blocked = SettableFuture.create();
    private final MergingPageOutput mergingOutput;

    private RecordCursor cursor;
    private ConnectorPageSource pageSource;

    private Split split;

    private boolean finishing;

    private long completedBytes;
    private long readTimeNanos;

    private boolean filterAndProjectPushedDown;
    private boolean reusePages;

    protected ScanFilterAndProjectOperator(
            OperatorContext operatorContext,
            PlanNodeId sourceId,
            PageSourceProvider pageSourceProvider,
            CursorProcessor cursorProcessor,
            PageProcessor pageProcessor,
            Iterable<ColumnHandle> columns,
            Iterable<Type> types,
            MergingPageOutput mergingOutput)
    {
        this.cursorProcessor = requireNonNull(cursorProcessor, "cursorProcessor is null");
        this.pageProcessor = requireNonNull(pageProcessor, "pageProcessor is null");
        this.operatorContext = requireNonNull(operatorContext, "operatorContext is null");
        this.planNodeId = requireNonNull(sourceId, "sourceId is null");
        this.pageSourceProvider = requireNonNull(pageSourceProvider, "pageSourceProvider is null");
        this.columns = ImmutableList.copyOf(requireNonNull(columns, "columns is null"));
        this.pageSourceMemoryContext = operatorContext.newLocalSystemMemoryContext(ScanFilterAndProjectOperator.class.getSimpleName());
        this.pageProcessorMemoryContext = newSimpleAggregatedMemoryContext().newLocalMemoryContext(ScanFilterAndProjectOperator.class.getSimpleName());
        this.outputMemoryContext = operatorContext.newLocalSystemMemoryContext(ScanFilterAndProjectOperator.class.getSimpleName());
        this.mergingOutput = requireNonNull(mergingOutput, "mergingOutput is null");

        this.pageBuilder = new PageBuilder(ImmutableList.copyOf(requireNonNull(types, "types is null")));
    }

    @Override
    public OperatorContext getOperatorContext()
    {
        return operatorContext;
    }

    @Override
    public PlanNodeId getSourceId()
    {
        return planNodeId;
    }

    @Override
    public Supplier<Optional<UpdatablePageSource>> addSplit(Split split)
    {
        requireNonNull(split, "split is null");
        checkState(this.split == null, "Table scan split already set");

        if (finishing) {
            return Optional::empty;
        }

        this.split = split;

        Object splitInfo = split.getInfo();
        if (splitInfo != null) {
            operatorContext.setInfoSupplier(() -> new SplitOperatorInfo(splitInfo));
        }
        blocked.set(null);

        if (split.getConnectorSplit() instanceof EmptySplit) {
            pageSource = new EmptySplitPageSource();
        }

        return () -> {
            if (pageSource instanceof UpdatablePageSource) {
                return Optional.of((UpdatablePageSource) pageSource);
            }
            return Optional.empty();
        };
    }

    @Override
    public void noMoreSplits()
    {
        if (split == null) {
            finishing = true;
            mergingOutput.finish();
        }
        blocked.set(null);
    }

    @Override
    public void close()
    {
        finish();
    }

    @Override
    public void finish()
    {
        blocked.set(null);
        if (pageSource != null) {
            try {
                pageSource.close();
            }
            catch (IOException e) {
                throw new UncheckedIOException(e);
            }
        }
        else if (cursor != null) {
            cursor.close();
        }
        finishing = true;
        mergingOutput.finish();
    }

    @Override
    public final boolean isFinished()
    {
        return finishing && pageBuilder.isEmpty() && mergingOutput.isFinished();
    }

    @Override
    public ListenableFuture<?> isBlocked()
    {
        if (!blocked.isDone()) {
            return blocked;
        }
        if (pageSource != null) {
            CompletableFuture<?> pageSourceBlocked = pageSource.isBlocked();
            return pageSourceBlocked.isDone() ? NOT_BLOCKED : toListenableFuture(pageSourceBlocked);
        }
        return NOT_BLOCKED;
    }

    @Override
    public final boolean needsInput()
    {
        return false;
    }

    @Override
    public final void addInput(Page page)
    {
        throw new UnsupportedOperationException();
    }

    private static class FilterExpression
            extends PageSourceOptions.FilterFunction
    {
        final ConnectorSession session;
        final PageFilter filter;

        FilterExpression(ConnectorSession session, PageFilter filter)
        {
            super(filter.getInputChannels().getInputChannels().stream().mapToInt(Integer::intValue).toArray(), 1);
            this.session = session;
            this.filter = filter;
        }

        @Override
        public int filter(Page page, int[] outputRows)
        {
            SelectedPositions positions = filter.filterExprContext(session, page);

            int offset = positions.getOffset();
            int size = positions.size();
            if (!positions.isList()) {
                for (int i = 0; i < size; i++) {
                    outputRows[i] = i + offset;
                }
            }
            else {
                int[] positionsArray = positions.getPositions();
                for (int i = 0; i < size; i++) {
                    outputRows[i] = positionsArray[i] + offset;
                }
            }
            return size;
        }
    }

    @Override
    public Page getOutput()
    {
        if (split == null) {
            return null;
        }

        if (!finishing && pageSource == null && cursor == null) {
            ConnectorPageSource source = pageSourceProvider.createPageSource(operatorContext.getSession(), split, columns);
            if (source instanceof RecordPageSource) {
                cursor = ((RecordPageSource) source).getCursor();
            }
            else {
                pageSource = source;
                boolean enableAria = SystemSessionProperties.enableAria(operatorContext.getSession());
                if (enableAria) {
                    int[] channels = pageProcessor.getIdentityInputToOutputChannel();
                    boolean projectionPushedDown = channels != null;
                    if (channels == null) {
                        int[] projectedChannels = pageProcessor.getOutputChannels();
                        int maxChannel = -1;
                        for (int channel : projectedChannels) {
                            maxChannel = Math.max(maxChannel, channel);
                        }
                        channels = new int[maxChannel + 1];
                        Arrays.fill(channels, -1);
                        for (int channel : projectedChannels) {
                            channels[channel] = channel;
                        }
                    }
                    FilterExpression[] filters = null;
                    Optional<PageFilter> filter = pageProcessor.getFilterWithoutTupleDomain();
                    if (filter.isPresent()) {
                        filters = new FilterExpression[1];
                        filters[0] = new FilterExpression(operatorContext.getSession().toConnectorSession(), filter.get());
                    }
                    boolean reorderFilters = SystemSessionProperties.ariaReorderFilters(operatorContext.getSession());
                    int ariaFlags = SystemSessionProperties.ariaFlags(operatorContext.getSession());
                    boolean filterPushedDown = pageSource.pushdownFilterAndProjection(new PageSourceOptions(channels, reusePages, filters, reorderFilters, mergingOutput.getMinPageSizeInBytes(), ariaFlags));
                    if (filterPushedDown && projectionPushedDown) {
                        filterAndProjectPushedDown = true;
                    }
                    else if (filterPushedDown && !projectionPushedDown) {
                        pageProcessor.setFilterIsPushedDown();
                    }
                }
            }
        }
        if (pageSource != null) {
            return processPageSource();
        }
        else {
            return processColumnSource();
        }
    }

    private Page processColumnSource()
    {
        DriverYieldSignal yieldSignal = operatorContext.getDriverContext().getYieldSignal();
        if (!finishing && !yieldSignal.isSet()) {
            CursorProcessorOutput output = cursorProcessor.process(operatorContext.getSession().toConnectorSession(), yieldSignal, cursor, pageBuilder);
            pageSourceMemoryContext.setBytes(cursor.getSystemMemoryUsage());

            long bytesProcessed = cursor.getCompletedBytes() - completedBytes;
            long elapsedNanos = cursor.getReadTimeNanos() - readTimeNanos;
            operatorContext.recordRawInputWithTiming(bytesProcessed, elapsedNanos);
            // TODO: derive better values for cursors
            operatorContext.recordProcessedInput(bytesProcessed, output.getProcessedRows());
            completedBytes = cursor.getCompletedBytes();
            readTimeNanos = cursor.getReadTimeNanos();
            if (output.isNoMoreRows()) {
                finishing = true;
                mergingOutput.finish();
            }
        }

        // only return a page if buffer is full or we are finishing
        Page page = null;
        if (!pageBuilder.isEmpty() && (finishing || pageBuilder.isFull())) {
            page = pageBuilder.build();
            pageBuilder.reset();
        }
        outputMemoryContext.setBytes(pageBuilder.getRetainedSizeInBytes());
        return page;
    }

    private Page processPageSource()
    {
        DriverYieldSignal yieldSignal = operatorContext.getDriverContext().getYieldSignal();
        if (!finishing && mergingOutput.needsInput() && !yieldSignal.isSet()) {
            Page page = pageSource.getNextPage();

            finishing = pageSource.isFinished();
            pageSourceMemoryContext.setBytes(pageSource.getSystemMemoryUsage());

            if (page != null) {
                page = recordProcessedInput(page);

                // update operator stats
                long endCompletedBytes = pageSource.getCompletedBytes();
                long endReadTimeNanos = pageSource.getReadTimeNanos();
                operatorContext.recordRawInputWithTiming(endCompletedBytes - completedBytes, endReadTimeNanos - readTimeNanos);
                completedBytes = endCompletedBytes;
                readTimeNanos = endReadTimeNanos;
<<<<<<< HEAD
                if (filterAndProjectPushedDown) {
                    return page;
                }
                PageProcessorOutput output = pageProcessor.process(operatorContext.getSession().toConnectorSession(), yieldSignal, page);
=======

                Iterator<Optional<Page>> output = pageProcessor.process(operatorContext.getSession().toConnectorSession(), yieldSignal, pageProcessorMemoryContext, page);
>>>>>>> 080a6a12
                mergingOutput.addInput(output);
            }

            if (finishing) {
                mergingOutput.finish();
            }
        }

        Page result = mergingOutput.getOutput();
        outputMemoryContext.setBytes(mergingOutput.getRetainedSizeInBytes() + pageProcessorMemoryContext.getBytes());
        return result;
    }

    private Page recordProcessedInput(Page page)
    {
        operatorContext.recordProcessedInput(0, page.getPositionCount());
        // account processed bytes from lazy blocks only when they are loaded
        Block[] blocks = new Block[page.getChannelCount()];
        for (int i = 0; i < page.getChannelCount(); ++i) {
            Block block = page.getBlock(i);
            if (block instanceof LazyBlock) {
                LazyBlock delegateLazyBlock = (LazyBlock) block;
                blocks[i] = new LazyBlock(page.getPositionCount(), lazyBlock -> {
                    Block loadedBlock = delegateLazyBlock.getLoadedBlock();
                    operatorContext.recordProcessedInput(loadedBlock.getSizeInBytes(), 0L);
                    lazyBlock.setBlock(loadedBlock);
                });
            }
            else {
                operatorContext.recordProcessedInput(block.getSizeInBytes(), 0L);
                blocks[i] = block;
            }
        }
        return new Page(page.getPositionCount(), blocks);
    }

    public static class ScanFilterAndProjectOperatorFactory
            implements SourceOperatorFactory
    {
        private final int operatorId;
        private final PlanNodeId planNodeId;
        private final Supplier<CursorProcessor> cursorProcessor;
        private final Supplier<PageProcessor> pageProcessor;
        private final PlanNodeId sourceId;
        private final PageSourceProvider pageSourceProvider;
        private final List<ColumnHandle> columns;
        private final List<Type> types;
        private final DataSize minOutputPageSize;
        private final int minOutputPageRowCount;
        private boolean closed;

        public ScanFilterAndProjectOperatorFactory(
                int operatorId,
                PlanNodeId planNodeId,
                PlanNodeId sourceId,
                PageSourceProvider pageSourceProvider,
                Supplier<CursorProcessor> cursorProcessor,
                Supplier<PageProcessor> pageProcessor,
                Iterable<ColumnHandle> columns,
                List<Type> types,
                DataSize minOutputPageSize,
                int minOutputPageRowCount)
        {
            this.operatorId = operatorId;
            this.planNodeId = requireNonNull(planNodeId, "planNodeId is null");
            this.cursorProcessor = requireNonNull(cursorProcessor, "cursorProcessor is null");
            this.pageProcessor = requireNonNull(pageProcessor, "pageProcessor is null");
            this.sourceId = requireNonNull(sourceId, "sourceId is null");
            this.pageSourceProvider = requireNonNull(pageSourceProvider, "pageSourceProvider is null");
            this.columns = ImmutableList.copyOf(requireNonNull(columns, "columns is null"));
            this.types = requireNonNull(types, "types is null");
            this.minOutputPageSize = requireNonNull(minOutputPageSize, "minOutputPageSize is null");
            this.minOutputPageRowCount = minOutputPageRowCount;
        }

        @Override
        public PlanNodeId getSourceId()
        {
            return sourceId;
        }

        @Override
        public SourceOperator createOperator(DriverContext driverContext)
        {
            checkState(!closed, "Factory is already closed");
            OperatorContext operatorContext = driverContext.addOperatorContext(operatorId, planNodeId, ScanFilterAndProjectOperator.class.getSimpleName());
            return new ScanFilterAndProjectOperator(
                    operatorContext,
                    sourceId,
                    pageSourceProvider,
                    cursorProcessor.get(),
                    pageProcessor.get(),
                    columns,
                    types,
                    new MergingPageOutput(types, minOutputPageSize.toBytes(), minOutputPageRowCount));
        }

        @Override
        public void noMoreOperators()
        {
            closed = true;
        }
    }

    public void enableReuseOutputPages()
    {
        reusePages = true;
    }
}<|MERGE_RESOLUTION|>--- conflicted
+++ resolved
@@ -21,11 +21,7 @@
 import com.facebook.presto.operator.project.MergingPageOutput;
 import com.facebook.presto.operator.project.PageFilter;
 import com.facebook.presto.operator.project.PageProcessor;
-<<<<<<< HEAD
-import com.facebook.presto.operator.project.PageProcessorOutput;
 import com.facebook.presto.operator.project.SelectedPositions;
-=======
->>>>>>> 080a6a12
 import com.facebook.presto.spi.ColumnHandle;
 import com.facebook.presto.spi.ConnectorPageSource;
 import com.facebook.presto.spi.ConnectorSession;
@@ -50,11 +46,8 @@
 import java.io.Closeable;
 import java.io.IOException;
 import java.io.UncheckedIOException;
-<<<<<<< HEAD
 import java.util.Arrays;
-=======
 import java.util.Iterator;
->>>>>>> 080a6a12
 import java.util.List;
 import java.util.Optional;
 import java.util.concurrent.CompletableFuture;
@@ -365,15 +358,11 @@
                 operatorContext.recordRawInputWithTiming(endCompletedBytes - completedBytes, endReadTimeNanos - readTimeNanos);
                 completedBytes = endCompletedBytes;
                 readTimeNanos = endReadTimeNanos;
-<<<<<<< HEAD
                 if (filterAndProjectPushedDown) {
                     return page;
                 }
-                PageProcessorOutput output = pageProcessor.process(operatorContext.getSession().toConnectorSession(), yieldSignal, page);
-=======
 
                 Iterator<Optional<Page>> output = pageProcessor.process(operatorContext.getSession().toConnectorSession(), yieldSignal, pageProcessorMemoryContext, page);
->>>>>>> 080a6a12
                 mergingOutput.addInput(output);
             }
 

--- conflicted
+++ resolved
@@ -14,19 +14,11 @@
 package com.facebook.presto.sql.planner.optimizations;
 
 import com.facebook.presto.Session;
-import com.facebook.presto.SystemSessionProperties;
 import com.facebook.presto.execution.warnings.WarningCollector;
-import com.facebook.presto.spi.AriaFlags;
 import com.facebook.presto.spi.ColumnHandle;
-<<<<<<< HEAD
-import com.facebook.presto.spi.SubfieldPath;
-import com.facebook.presto.spi.SubfieldPath.PathElement;
-=======
 import com.facebook.presto.spi.relation.RowExpression;
->>>>>>> 3e65f79d
 import com.facebook.presto.sql.planner.PartitioningScheme;
 import com.facebook.presto.sql.planner.PlanNodeIdAllocator;
-import com.facebook.presto.sql.planner.SubfieldUtils;
 import com.facebook.presto.sql.planner.Symbol;
 import com.facebook.presto.sql.planner.SymbolAllocator;
 import com.facebook.presto.sql.planner.SymbolsExtractor;
@@ -72,8 +64,6 @@
 import com.facebook.presto.sql.planner.plan.WindowNode;
 import com.facebook.presto.sql.tree.Expression;
 import com.facebook.presto.sql.tree.FunctionCall;
-import com.facebook.presto.sql.tree.Node;
-import com.facebook.presto.sql.tree.SymbolReference;
 import com.google.common.collect.ImmutableList;
 import com.google.common.collect.ImmutableListMultimap;
 import com.google.common.collect.ImmutableMap;
@@ -83,7 +73,6 @@
 import com.google.common.collect.Sets;
 
 import java.util.ArrayList;
-import java.util.Arrays;
 import java.util.Collection;
 import java.util.HashMap;
 import java.util.HashSet;
@@ -123,27 +112,13 @@
         requireNonNull(types, "types is null");
         requireNonNull(symbolAllocator, "symbolAllocator is null");
         requireNonNull(idAllocator, "idAllocator is null");
-        boolean pruneSubfields = (SystemSessionProperties.ariaFlags(session) & AriaFlags.pruneSubfields) != 0;
-
-        return SimplePlanRewriter.rewriteWith(new Rewriter(pruneSubfields), plan, ImmutableSet.of());
+
+        return SimplePlanRewriter.rewriteWith(new Rewriter(), plan, ImmutableSet.of());
     }
 
     private static class Rewriter
             extends SimplePlanRewriter<Set<Symbol>>
     {
-        private boolean pruneSubfields;
-        private HashSet<Symbol> fullColumnUses;
-        private HashSet<SubfieldPath> subfieldPaths;
-
-        public Rewriter(boolean pruneSubfields)
-        {
-            this.pruneSubfields = pruneSubfields;
-            if (pruneSubfields) {
-                fullColumnUses = new HashSet();
-                subfieldPaths = new HashSet();
-            }
-        }
-
         @Override
         public PlanNode visitExplainAnalyze(ExplainAnalyzeNode node, RewriteContext<Set<Symbol>> context)
         {
@@ -208,7 +183,6 @@
         {
             Set<Symbol> expectedFilterInputs = new HashSet<>();
             if (node.getFilter().isPresent()) {
-                collectSubfieldPaths(node.getFilter().get());
                 expectedFilterInputs = ImmutableSet.<Symbol>builder()
                         .addAll(SymbolsExtractor.extractUnique(node.getFilter().get()))
                         .addAll(context.get())
@@ -230,6 +204,7 @@
             }
             rightInputsBuilder.addAll(expectedFilterInputs);
             Set<Symbol> rightInputs = rightInputsBuilder.build();
+
             PlanNode left = context.rewrite(node.getLeft(), leftInputs);
             PlanNode right = context.rewrite(node.getRight(), rightInputs);
 
@@ -365,10 +340,6 @@
 
                 if (context.get().contains(symbol)) {
                     Aggregation aggregation = entry.getValue();
-                    collectSubfieldPaths(aggregation.getCall());
-                    if (pruneSubfields && aggregation.getMask().isPresent()) {
-                        fullColumnUses.add(aggregation.getMask().get());
-                    }
                     expectedInputs.addAll(SymbolsExtractor.extractUnique(aggregation.getCall()));
                     aggregation.getMask().ifPresent(expectedInputs::add);
                     aggregations.put(symbol, aggregation);
@@ -452,7 +423,6 @@
             Map<Symbol, ColumnHandle> newAssignments = newOutputs.stream()
                     .collect(Collectors.toMap(Function.identity(), node.getAssignments()::get));
 
-            newAssignments = annotateColumnsWithSubfields(newAssignments);
             return new TableScanNode(
                     node.getId(),
                     node.getTable(),
@@ -466,7 +436,6 @@
         @Override
         public PlanNode visitFilter(FilterNode node, RewriteContext<Set<Symbol>> context)
         {
-            collectSubfieldPaths(node.getPredicate());
             Set<Symbol> expectedInputs = ImmutableSet.<Symbol>builder()
                     .addAll(SymbolsExtractor.extractUnique(node.getPredicate()))
                     .addAll(context.get())
@@ -540,7 +509,6 @@
                 ordinalitySymbol = Optional.empty();
             }
             Map<Symbol, List<Symbol>> unnestSymbols = node.getUnnestSymbols();
-            processUnnestPaths(unnestSymbols);
             ImmutableSet.Builder<Symbol> expectedInputs = ImmutableSet.<Symbol>builder()
                     .addAll(replicateSymbols)
                     .addAll(unnestSymbols.keySet());
@@ -562,7 +530,6 @@
                 }
             });
 
-            processProjectionPaths(node.getAssignments());
             PlanNode source = context.rewrite(node.getSource(), expectedInputs.build());
 
             return new ProjectNode(node.getId(), source, builder.build());
@@ -572,9 +539,6 @@
         public PlanNode visitOutput(OutputNode node, RewriteContext<Set<Symbol>> context)
         {
             Set<Symbol> expectedInputs = ImmutableSet.copyOf(node.getOutputSymbols());
-            if (pruneSubfields) {
-                fullColumnUses.addAll(node.getOutputSymbols());
-            }
             PlanNode source = context.rewrite(node.getSource(), expectedInputs);
             return new OutputNode(node.getId(), source, node.getColumnNames(), node.getOutputSymbols());
         }
@@ -877,164 +841,5 @@
 
             return new LateralJoinNode(node.getId(), input, subquery, newCorrelation, node.getType(), node.getOriginSubquery());
         }
-
-        private Map<Symbol, ColumnHandle> annotateColumnsWithSubfields(Map<Symbol, ColumnHandle> assignments)
-        {
-            if (!pruneSubfields || subfieldPaths.size() == 0) {
-                return assignments;
-            }
-            Map<Symbol, ColumnHandle> newAssignments = new HashMap();
-            for (Map.Entry<Symbol, ColumnHandle> entry : assignments.entrySet()) {
-                if (fullColumnUses.contains(entry.getKey())) {
-                    newAssignments.put(entry.getKey(), entry.getValue());
-                    continue;
-                }
-                ArrayList<SubfieldPath> subfields = new ArrayList();
-                for (SubfieldPath path : subfieldPaths) {
-                    if (path.getPath().get(0).getField().equals(entry.getKey().getName())) {
-                        subfields.add(path);
-                    }
-                }
-                if (subfields.isEmpty()) {
-                    newAssignments.put(entry.getKey(), entry.getValue());
-                    continue;
-                }
-                // Compute the leaf subfields. If we have a.b.c and
-                // a.b then a.b is the result. If a path is a prefix
-                // of another path, then the longer is discarded.
-                ArrayList<SubfieldPath> leafPaths = new ArrayList();
-                for (SubfieldPath path : subfields) {
-                    boolean hasPrefix = false;
-                    for (SubfieldPath otherPath : subfields) {
-                        if (isPrefix(otherPath, path)) {
-                            hasPrefix = true;
-                            break;
-                        }
-                    }
-                    if (!hasPrefix) {
-                        leafPaths.add(path);
-                    }
-                    newAssignments.put(entry.getKey(), entry.getValue().createSubfieldPruningColumnHandle(leafPaths));
-                }
-            }
-            return newAssignments;
-        }
-
-        private static boolean isPrefix(SubfieldPath shorter, SubfieldPath longer)
-        {
-            ArrayList<SubfieldPath.PathElement> shorterPath = shorter.getPath();
-            ArrayList<SubfieldPath.PathElement> longerPath = longer.getPath();
-            if (shorterPath.size() >= longerPath.size()) {
-                return false;
-            }
-            for (int i = 0; i < shorterPath.size(); i++) {
-                if (!shorterPath.get(i).equals(longerPath.get(i))) {
-                    return false;
-                }
-            }
-            return true;
-        }
-
-        private void processProjectionPaths(Assignments assignments)
-        {
-            if (!pruneSubfields) {
-                return;
-            }
-            HashSet<SubfieldPath> newPaths = new HashSet();
-            for (Map.Entry<Symbol, Expression> entry : assignments.getMap().entrySet()) {
-                Symbol key = entry.getKey();
-                Expression value = entry.getValue();
-                if (value instanceof SymbolReference) {
-                    SymbolReference valueRef = (SymbolReference) value;
-                    if (fullColumnUses.contains(key)) {
-                        fullColumnUses.add(new Symbol(valueRef.getName()));
-                    }
-                    for (SubfieldPath path : subfieldPaths) {
-                        if (path.getPath().get(0).equals(key.getName())) {
-                            ArrayList<SubfieldPath.PathElement> newSteps = new ArrayList(path.getPath());
-                            newSteps.set(0, new SubfieldPath.PathElement(valueRef.getName(), 0));
-                            newPaths.add(new SubfieldPath(newSteps));
-                        }
-                    }
-                }
-                else if (SubfieldUtils.isSubfieldPath(value)) {
-                    Node base = SubfieldUtils.getSubfieldBase(value);
-                    if (base instanceof SymbolReference) {
-                        if (fullColumnUses.contains(key)) {
-                            subfieldPaths.add(SubfieldUtils.subfieldToSubfieldPath(value));
-                        }
-                        for (SubfieldPath path : subfieldPaths) {
-                            if (path.getPath().get(0).getField().equals(key.getName())) {
-                                SubfieldPath basePath = SubfieldUtils.subfieldToSubfieldPath(value);
-                                ArrayList<SubfieldPath.PathElement> elements = basePath.getPath();
-                                for (int i = 1; i < path.getPath().size(); i++) {
-                                    elements.add(path.getPath().get(i));
-                                }
-                                newPaths.add(basePath);
-                            }
-                        }
-                    }
-                }
-            }
-            for (SubfieldPath newPath : newPaths) {
-                subfieldPaths.add(newPath);
-            }
-        }
-
-        private void processUnnestPaths(Map<Symbol, List<Symbol>> unnestSymbols)
-        {
-            // If a result is referenced or is a start of a path, add
-            // the unnest source + any subscript as the head of the
-            // path.
-            if (!pruneSubfields) {
-                return;
-            }
-            ArrayList<SubfieldPath> newPaths = new ArrayList();
-            for (Map.Entry<Symbol, List<Symbol>> entry : unnestSymbols.entrySet()) {
-                String source = entry.getKey().getName();
-                for (Symbol member : entry.getValue()) {
-                    if (fullColumnUses.contains(member)) {
-                        SubfieldPath newPath = new SubfieldPath(new ArrayList<PathElement>(Arrays.asList(new PathElement(source, 0, false), new PathElement(null, PathElement.allSubscripts, true), new PathElement(member.getName(), 0, false))));
-                        newPaths.add(newPath);
-                    }
-                    else {
-                        for (SubfieldPath path : subfieldPaths) {
-                            if (member.getName().equals(path.getPath().get(0).getField())) {
-                                ArrayList<PathElement> newSteps = new ArrayList(Arrays.asList(new PathElement(source, 0, false), new PathElement(null, PathElement.allSubscripts, true), new PathElement(member.getName(), 0, false)));
-                                for (int i = 1; i < path.getPath().size(); i++) {
-                                    newSteps.add(path.getPath().get(i));
-                                }
-                                subfieldPaths.add(new SubfieldPath(newSteps));
-                            }
-                        }
-                    }
-                }
-            }
-            for (SubfieldPath newPath : newPaths) {
-                subfieldPaths.add(newPath);
-            }
-        }
-
-        private void collectSubfieldPaths(Node expression)
-        {
-            if (!pruneSubfields) {
-                return;
-            }
-            if (expression instanceof SymbolReference) {
-                SymbolReference ref = (SymbolReference) expression;
-                Symbol symbol = new Symbol(ref.getName());
-                fullColumnUses.add(symbol);
-            }
-            if (SubfieldUtils.isSubfieldPath(expression)) {
-                SubfieldPath path = SubfieldUtils.subfieldToSubfieldPath(expression);
-                if (path != null) {
-                    subfieldPaths.add(path);
-                    return;
-                }
-            }
-            for (Node child : expression.getChildren()) {
-                collectSubfieldPaths(child);
-            }
-        }
     }
 }
/*
 * Licensed under the Apache License, Version 2.0 (the "License");
 * you may not use this file except in compliance with the License.
 * You may obtain a copy of the License at
 *
 *     http://www.apache.org/licenses/LICENSE-2.0
 *
 * Unless required by applicable law or agreed to in writing, software
 * distributed under the License is distributed on an "AS IS" BASIS,
 * WITHOUT WARRANTIES OR CONDITIONS OF ANY KIND, either express or implied.
 * See the License for the specific language governing permissions and
 * limitations under the License.
 */
package com.facebook.presto.sql.planner.iterative.rule;

import com.facebook.presto.Session;
import com.facebook.presto.execution.warnings.WarningCollector;
import com.facebook.presto.matching.Capture;
import com.facebook.presto.matching.Captures;
import com.facebook.presto.matching.Pattern;
import com.facebook.presto.metadata.Metadata;
import com.facebook.presto.metadata.TableLayoutResult;
import com.facebook.presto.spi.ColumnHandle;
import com.facebook.presto.spi.Constraint;
import com.facebook.presto.spi.predicate.NullableValue;
import com.facebook.presto.spi.predicate.TupleDomain;
import com.facebook.presto.spi.type.Type;
import com.facebook.presto.sql.parser.SqlParser;
import com.facebook.presto.sql.planner.DomainTranslator;
import com.facebook.presto.sql.planner.ExpressionInterpreter;
import com.facebook.presto.sql.planner.LiteralEncoder;
import com.facebook.presto.sql.planner.LookupSymbolResolver;
import com.facebook.presto.sql.planner.PlanNodeIdAllocator;
import com.facebook.presto.sql.planner.Symbol;
import com.facebook.presto.sql.planner.SymbolsExtractor;
import com.facebook.presto.sql.planner.TypeProvider;
import com.facebook.presto.sql.planner.iterative.Rule;
import com.facebook.presto.sql.planner.plan.FilterNode;
import com.facebook.presto.sql.planner.plan.PlanNode;
import com.facebook.presto.sql.planner.plan.TableScanNode;
import com.facebook.presto.sql.planner.plan.ValuesNode;
import com.facebook.presto.sql.tree.Expression;
import com.facebook.presto.sql.tree.NodeRef;
import com.facebook.presto.sql.tree.NullLiteral;
import com.google.common.collect.ImmutableBiMap;
import com.google.common.collect.ImmutableList;
import com.google.common.collect.ImmutableSet;

import java.util.List;
import java.util.Map;
import java.util.Objects;
import java.util.Optional;
import java.util.Set;

import static com.facebook.presto.SystemSessionProperties.isNewOptimizerEnabled;
import static com.facebook.presto.matching.Capture.newCapture;
import static com.facebook.presto.metadata.TableLayoutResult.computeEnforced;
import static com.facebook.presto.sql.ExpressionUtils.combineConjuncts;
import static com.facebook.presto.sql.ExpressionUtils.filterDeterministicConjuncts;
import static com.facebook.presto.sql.ExpressionUtils.filterNonDeterministicConjuncts;
import static com.facebook.presto.sql.analyzer.ExpressionAnalyzer.getExpressionTypes;
import static com.facebook.presto.sql.planner.iterative.rule.PreconditionRules.checkRulesAreFiredBeforeAddExchangesRule;
import static com.facebook.presto.sql.planner.plan.Patterns.filter;
import static com.facebook.presto.sql.planner.plan.Patterns.source;
import static com.facebook.presto.sql.planner.plan.Patterns.tableScan;
import static com.facebook.presto.sql.tree.BooleanLiteral.TRUE_LITERAL;
import static com.google.common.base.Preconditions.checkState;
import static com.google.common.collect.ImmutableList.toImmutableList;
import static com.google.common.collect.ImmutableSet.toImmutableSet;
import static com.google.common.collect.Sets.intersection;
import static java.util.Collections.emptyList;
import static java.util.Objects.requireNonNull;
import static java.util.stream.Collectors.toList;

/**
 * These rules should not be run after AddExchanges so as not to overwrite the TableLayout
 * chosen by AddExchanges
 */
public class PickTableLayout
{
    private final Metadata metadata;
    private final SqlParser parser;
    private final DomainTranslator domainTranslator;

    public PickTableLayout(Metadata metadata, SqlParser parser)
    {
        this.metadata = requireNonNull(metadata, "metadata is null");
        this.parser = requireNonNull(parser, "parser is null");
        this.domainTranslator = new DomainTranslator(new LiteralEncoder(metadata.getBlockEncodingSerde()));
    }

    public Set<Rule<?>> rules()
    {
        return ImmutableSet.of(
                checkRulesAreFiredBeforeAddExchangesRule(),
                pickTableLayoutForPredicate(),
                pickTableLayoutWithoutPredicate());
    }

    public PickTableLayoutForPredicate pickTableLayoutForPredicate()
    {
        return new PickTableLayoutForPredicate(metadata, parser, domainTranslator);
    }

    public PickTableLayoutWithoutPredicate pickTableLayoutWithoutPredicate()
    {
        return new PickTableLayoutWithoutPredicate(metadata, parser, domainTranslator);
    }

    private static final class PickTableLayoutForPredicate
            implements Rule<FilterNode>
    {
        private final Metadata metadata;
        private final SqlParser parser;
        private final DomainTranslator domainTranslator;

        private PickTableLayoutForPredicate(Metadata metadata, SqlParser parser, DomainTranslator domainTranslator)
        {
            this.metadata = requireNonNull(metadata, "metadata is null");
            this.parser = requireNonNull(parser, "parser is null");
            this.domainTranslator = requireNonNull(domainTranslator, "domainTranslator is null");
        }

        private static final Capture<TableScanNode> TABLE_SCAN = newCapture();

        private static final Pattern<FilterNode> PATTERN = filter().with(source().matching(
                tableScan().capturedAs(TABLE_SCAN)));

        @Override
        public Pattern<FilterNode> getPattern()
        {
            return PATTERN;
        }

        @Override
        public boolean isEnabled(Session session)
        {
            return isNewOptimizerEnabled(session);
        }

        @Override
        public Result apply(FilterNode filterNode, Captures captures, Context context)
        {
            TableScanNode tableScan = captures.get(TABLE_SCAN);

            PlanNode rewritten = planTableScan(tableScan, filterNode.getPredicate(), context.getSession(), context.getSymbolAllocator().getTypes(), context.getIdAllocator(), metadata, parser, domainTranslator);

            if (arePlansSame(filterNode, tableScan, rewritten)) {
                return Result.empty();
            }

            return Result.ofPlanNode(rewritten);
        }

        private boolean arePlansSame(FilterNode filter, TableScanNode tableScan, PlanNode rewritten)
        {
            if (!(rewritten instanceof FilterNode)) {
                return false;
            }

            FilterNode rewrittenFilter = (FilterNode) rewritten;
            if (!Objects.equals(filter.getPredicate(), rewrittenFilter.getPredicate())) {
                return false;
            }

            if (!(rewrittenFilter.getSource() instanceof TableScanNode)) {
                return false;
            }

            TableScanNode rewrittenTableScan = (TableScanNode) rewrittenFilter.getSource();

            if (!tableScan.getLayout().isPresent() && rewrittenTableScan.getLayout().isPresent()) {
                return false;
            }

            return Objects.equals(tableScan.getCurrentConstraint(), rewrittenTableScan.getCurrentConstraint())
                    && Objects.equals(tableScan.getEnforcedConstraint(), rewrittenTableScan.getEnforcedConstraint());
        }
    }

    private static final class PickTableLayoutWithoutPredicate
            implements Rule<TableScanNode>
    {
        private final Metadata metadata;
        private final SqlParser parser;
        private final DomainTranslator domainTranslator;

        private PickTableLayoutWithoutPredicate(Metadata metadata, SqlParser parser, DomainTranslator domainTranslator)
        {
            this.metadata = requireNonNull(metadata, "metadata is null");
            this.parser = requireNonNull(parser, "parser is null");
            this.domainTranslator = requireNonNull(domainTranslator, "domainTranslator is null");
        }

        private static final Pattern<TableScanNode> PATTERN = tableScan();

        @Override
        public Pattern<TableScanNode> getPattern()
        {
            return PATTERN;
        }

        @Override
        public boolean isEnabled(Session session)
        {
            return isNewOptimizerEnabled(session);
        }

        @Override
        public Result apply(TableScanNode tableScanNode, Captures captures, Context context)
        {
            if (tableScanNode.getLayout().isPresent()) {
                return Result.empty();
            }

            return Result.ofPlanNode(planTableScan(tableScanNode, TRUE_LITERAL, context.getSession(), context.getSymbolAllocator().getTypes(), context.getIdAllocator(), metadata, parser, domainTranslator));
        }
    }

    private static PlanNode planTableScan(
            TableScanNode node,
            Expression predicate,
            Session session,
            TypeProvider types,
            PlanNodeIdAllocator idAllocator,
            Metadata metadata,
            SqlParser parser,
            DomainTranslator domainTranslator)
    {
        return listTableLayouts(
                node,
                predicate,
                false,
                session,
                types,
                idAllocator,
                metadata,
                parser,
                domainTranslator)
                .get(0);
    }

    public static List<PlanNode> listTableLayouts(
            TableScanNode node,
            Expression predicate,
            boolean pruneWithPredicateExpression,
            Session session,
            TypeProvider types,
            PlanNodeIdAllocator idAllocator,
            Metadata metadata,
            SqlParser parser,
            DomainTranslator domainTranslator)
    {
        // don't include non-deterministic predicates
        Expression deterministicPredicate = filterDeterministicConjuncts(predicate);

        DomainTranslator.ExtractionResult decomposedPredicate = DomainTranslator.fromPredicate(
                metadata,
                session,
                deterministicPredicate,
                types);

        TupleDomain<ColumnHandle> newDomain = decomposedPredicate.getTupleDomain()
                .transform(node.getAssignments()::get)
                .intersect(node.getEnforcedConstraint());

        Map<ColumnHandle, Symbol> assignments = ImmutableBiMap.copyOf(node.getAssignments()).inverse();

        Constraint<ColumnHandle> constraint;
        if (pruneWithPredicateExpression) {
            LayoutConstraintEvaluator evaluator = new LayoutConstraintEvaluator(
                    metadata,
                    parser,
                    session,
                    types,
                    node.getAssignments(),
                    combineConjuncts(
                            deterministicPredicate,
                            // Simplify the tuple domain to avoid creating an expression with too many nodes,
                            // which would be expensive to evaluate in the call to isCandidate below.
                            domainTranslator.toPredicate(newDomain.simplify().transform(assignments::get))));
            constraint = new Constraint<>(newDomain, evaluator::isCandidate);
        }
        else {
            // Currently, invoking the expression interpreter is very expensive.
            // TODO invoke the interpreter unconditionally when the interpreter becomes cheap enough.
            constraint = new Constraint<>(newDomain);
        }

        // Layouts will be returned in order of the connector's preference
        List<TableLayoutResult> layouts = metadata.getLayouts(
                session,
                node.getTable(),
                constraint,
                Optional.of(node.getOutputSymbols().stream()
                        .map(node.getAssignments()::get)
                        .collect(toImmutableSet())));

        if (layouts.isEmpty()) {
            return ImmutableList.of(new ValuesNode(idAllocator.getNextId(), node.getOutputSymbols(), ImmutableList.of()));
        }

        // Filter out layouts that cannot supply all the required columns
        layouts = layouts.stream()
                .filter(layout -> layout.hasAllOutputs(node))
                .collect(toList());
        checkState(!layouts.isEmpty(), "No usable layouts for %s", node);

        if (layouts.stream().anyMatch(layout -> layout.getLayout().getPredicate().isNone())) {
            return ImmutableList.of(new ValuesNode(idAllocator.getNextId(), node.getOutputSymbols(), ImmutableList.of()));
        }

        return layouts.stream()
                .map(layout -> {
                    TableScanNode tableScan = new TableScanNode(
                            node.getId(),
                            node.getTable(),
                            node.getOutputSymbols(),
                            node.getAssignments(),
                            Optional.of(layout.getLayout().getHandle()),
                            layout.getLayout().getPredicate(),
                            computeEnforced(newDomain, layout.getUnenforcedConstraint()));

                    // The order of the arguments to combineConjuncts matters:
                    // * Unenforced constraints go first because they can only be simple column references,
                    //   which are not prone to logic errors such as out-of-bound access, div-by-zero, etc.
                    // * Conjuncts in non-deterministic expressions and non-TupleDomain-expressible expressions should
                    //   retain their original (maybe intermixed) order from the input predicate. However, this is not implemented yet.
                    // * Short of implementing the previous bullet point, the current order of non-deterministic expressions
                    //   and non-TupleDomain-expressible expressions should be retained. Changing the order can lead
                    //   to failures of previously successful queries.
                    Expression resultingPredicate = combineConjuncts(
                            domainTranslator.toPredicate(layout.getUnenforcedConstraint().transform(assignments::get)),
                            filterNonDeterministicConjuncts(predicate),
<<<<<<< HEAD
                            domainTranslator.toPredicate(layout.getUnenforcedConstraint().transform(assignments::get)));
                    Expression predicateWithoutTupleDomain = combineConjuncts(
                            decomposedPredicate.getRemainingExpression(),
                            filterNonDeterministicConjuncts(predicate));
=======
                            decomposedPredicate.getRemainingExpression());
>>>>>>> a5d5ecba

                    
                    if (!TRUE_LITERAL.equals(resultingPredicate)) {
                        return new FilterNode(idAllocator.getNextId(), tableScan, resultingPredicate, predicateWithoutTupleDomain);
                    }

                    return tableScan;
                })
                .collect(toImmutableList());
    }

    private static class LayoutConstraintEvaluator
    {
        private final Map<Symbol, ColumnHandle> assignments;
        private final ExpressionInterpreter evaluator;
        private final Set<ColumnHandle> arguments;

        public LayoutConstraintEvaluator(Metadata metadata, SqlParser parser, Session session, TypeProvider types, Map<Symbol, ColumnHandle> assignments, Expression expression)
        {
            this.assignments = assignments;

            Map<NodeRef<Expression>, Type> expressionTypes = getExpressionTypes(session, metadata, parser, types, expression, emptyList(), WarningCollector.NOOP);

            evaluator = ExpressionInterpreter.expressionOptimizer(expression, metadata, session, expressionTypes);
            arguments = SymbolsExtractor.extractUnique(expression).stream()
                    .map(assignments::get)
                    .collect(toImmutableSet());
        }

        private boolean isCandidate(Map<ColumnHandle, NullableValue> bindings)
        {
            if (intersection(bindings.keySet(), arguments).isEmpty()) {
                return true;
            }
            LookupSymbolResolver inputs = new LookupSymbolResolver(assignments, bindings);

            // If any conjuncts evaluate to FALSE or null, then the whole predicate will never be true and so the partition should be pruned
            Object optimized = evaluator.optimize(inputs);
            if (Boolean.FALSE.equals(optimized) || optimized == null || optimized instanceof NullLiteral) {
                return false;
            }

            return true;
        }
    }
}<|MERGE_RESOLUTION|>--- conflicted
+++ resolved
@@ -332,15 +332,10 @@
                     Expression resultingPredicate = combineConjuncts(
                             domainTranslator.toPredicate(layout.getUnenforcedConstraint().transform(assignments::get)),
                             filterNonDeterministicConjuncts(predicate),
-<<<<<<< HEAD
-                            domainTranslator.toPredicate(layout.getUnenforcedConstraint().transform(assignments::get)));
+                            decomposedPredicate.getRemainingExpression());
                     Expression predicateWithoutTupleDomain = combineConjuncts(
                             decomposedPredicate.getRemainingExpression(),
                             filterNonDeterministicConjuncts(predicate));
-=======
-                            decomposedPredicate.getRemainingExpression());
->>>>>>> a5d5ecba
-
                     
                     if (!TRUE_LITERAL.equals(resultingPredicate)) {
                         return new FilterNode(idAllocator.getNextId(), tableScan, resultingPredicate, predicateWithoutTupleDomain);

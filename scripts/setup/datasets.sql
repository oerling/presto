--- conflicted
+++ resolved
@@ -23,7 +23,6 @@
 );
 
 -- Alternating stretches of non-nulls for 99K rows followed by 99K rows where non-key columns have nulls every few rows.
-<<<<<<< HEAD
 
 create table hive.tpch.lineitem1_nulls
    as
@@ -52,53 +51,7 @@
       if (have_nulls and mod(orderkey + linenumber, 37) = 0, null, cast (quantity + 1 as real)) as l_floatQuantity,
       returnflag as l_returnflag      
   from (select mod (orderkey, 198000) > 99000 as have_nulls, * from tpch.sf1.lineitem));
-=======
-CREATE TABLE hive.tpch.lineitem1_nulls AS
-SELECT
-    *,
-    IF (
-        mod (l_orderkey, 198000) > 99000
-        AND mod(l_orderkey + l_linenumber, 5) = 0,
-        NULL,
-        map(ARRAY[1, 2, 3], ARRAY[l_orderkey, l_partkey, l_suppkey])
-    ) AS l_map,
-    IF (
-        mod (l_orderkey, 198000) > 99000
-        AND mod(l_orderkey + l_linenumber, 5) = 0,
-        NULL,
-        ARRAY[l_orderkey,
-        l_partkey,
-        l_suppkey]
-    ) AS l_array
-FROM (
-    SELECT
-        orderkey AS l_orderkey,
-        IF (have_nulls
-        AND mod(orderkey + linenumber, 11) = 0, NULL, partkey) AS l_partkey,
-        IF (have_nulls
-        AND mod(orderkey + linenumber, 13) = 0, NULL, suppkey) AS l_suppkey,
-        linenumber AS l_linenumber,
-        IF (have_nulls
-        AND mod (orderkey + linenumber, 17) = 0, NULL, quantity) AS l_quantity,
-        IF (have_nulls
-        AND mod (orderkey + linenumber, 19) = 0, NULL, extendedprice) AS l_extendedprice,
-        IF (have_nulls
-        AND mod (orderkey + linenumber, 23) = 0, NULL, shipmode) AS l_shipmode,
-        IF (have_nulls
-        AND mod (orderkey + linenumber, 7) = 0, NULL, COMMENT) AS l_comment,
-        IF (have_nulls
-        AND mod(orderkey + linenumber, 31) = 0, NULL, returnflag = 'R') AS is_returned,
-        IF (have_nulls
-        AND mod(orderkey + linenumber, 37) = 0, NULL, CAST(quantity + 1 AS REAL)) AS l_floatQuantity
-    FROM (
-        SELECT
-            mod (orderkey, 198000) > 99000 AS have_nulls,
-            *
-        FROM tpch.sf1.lineitem
-    )
-);
->>>>>>> 7825f155
-  
+
 
 CREATE TABLE hive.tpch.lineitem1_struct AS
 SELECT

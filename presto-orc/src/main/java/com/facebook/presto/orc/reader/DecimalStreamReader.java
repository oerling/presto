--- conflicted
+++ resolved
@@ -26,18 +26,13 @@
 import com.facebook.presto.orc.stream.LongInputStream;
 import com.facebook.presto.spi.block.Block;
 import com.facebook.presto.spi.block.BlockBuilder;
-<<<<<<< HEAD
-import com.facebook.presto.spi.block.FixedWidthBlock;
-=======
 import com.facebook.presto.spi.block.Int128ArrayBlock;
->>>>>>> 3e65f79d
 import com.facebook.presto.spi.block.LongArrayBlock;
 import com.facebook.presto.spi.type.DecimalType;
 import com.facebook.presto.spi.type.Decimals;
 import com.facebook.presto.spi.type.Type;
 import com.facebook.presto.spi.type.UnscaledDecimal128Arithmetic;
 import io.airlift.slice.Slice;
-import io.airlift.slice.Slices;
 import org.openjdk.jol.info.ClassLayout;
 
 import javax.annotation.Nullable;
@@ -458,28 +453,6 @@
         }
 
         if (mayReuse) {
-<<<<<<< HEAD
-            return new FixedWidthBlock(
-                    fixedValueSize,
-                    numFirstRows,
-                    Slices.wrappedLongArray(values),
-                    Optional.ofNullable(valueIsNull).map(Slices::wrappedBooleanArray));
-        }
-        if (numFirstRows < numValues || values.length > (int) (numFirstRows * numLongsPerValue * 1.2)) {
-            return new FixedWidthBlock(
-                    fixedValueSize,
-                    numFirstRows,
-                    Slices.wrappedLongArray(Arrays.copyOf(values, numFirstRows * numLongsPerValue)),
-                    Optional.ofNullable(valueIsNull)
-                            .map(buffer -> Arrays.copyOf(buffer, numFirstRows))
-                            .map(Slices::wrappedBooleanArray));
-        }
-        Block block = new FixedWidthBlock(
-                fixedValueSize,
-                numFirstRows,
-                Slices.wrappedLongArray(values),
-                Optional.ofNullable(valueIsNull).map(Slices::wrappedBooleanArray));
-=======
             return new Int128ArrayBlock(
                     numFirstRows,
                     Optional.ofNullable(valueIsNull),
@@ -495,7 +468,6 @@
                 numFirstRows,
                 Optional.ofNullable(valueIsNull),
                 values);
->>>>>>> 3e65f79d
         values = null;
         valueIsNull = null;
         numValues = 0;

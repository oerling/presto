--- conflicted
+++ resolved
@@ -166,11 +166,6 @@
         requireNonNull(systemMemoryUsage, "systemMemoryUsage is null");
 
         this.includedColumns = requireNonNull(includedColumns, "includedColumns is null");
-<<<<<<< HEAD
-        // includedColumnHandles is nullable, this is only needed for subfield pruning.
-        this.includedColumnHandles = includedColumnHandles;
-=======
->>>>>>> 75b40e42
         this.writeValidation = requireNonNull(writeValidation, "writeValidation is null");
         this.writeChecksumBuilder = writeValidation.map(validation -> createWriteChecksumBuilder(includedColumns));
         this.rowGroupStatisticsValidation = writeValidation.map(validation -> validation.createWriteStatisticsBuilder(includedColumns));

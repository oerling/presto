--- conflicted
+++ resolved
@@ -74,8 +74,6 @@
             }
         }
     }
-<<<<<<< HEAD
-=======
 
     public static void compactArrays(int[] positions, int base, int numPositions, int[] values, boolean[] valueIsNull)
     {
@@ -88,5 +86,4 @@
             }
         }
     }
->>>>>>> b980c5d3
 }
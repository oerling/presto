--- conflicted
+++ resolved
@@ -288,7 +288,6 @@
                     }
                     valueIdx++;
                 }
-<<<<<<< HEAD
                 if (++activeIdx == numActive) {
                     toSkip = countPresent(i + 1, end - posInRowGroup);
                     break;
@@ -298,23 +297,6 @@
                     truncationRow = inputQualifyingSet.truncateAndReturnTruncationRow(activeIdx);
                 }
                 continue;
-=======
-                if (++activeIdx == input.getPositionCount()) {
-                    i++;
-                    if (present != null) {
-                        for (; i < end; i++) {
-                            if (present[i]) {
-                                toSkip++;
-                            }
-                        }
-                    }
-                    else {
-                        toSkip = end - i;
-                    }
-                    break;
-                }
-                nextActive = inputPositions[activeIdx];
->>>>>>> 3a016e38
             }
             else {
                 // The row is notg in the input qualifying set. Add to skip if non-null.

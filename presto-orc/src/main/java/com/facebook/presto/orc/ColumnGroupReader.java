--- conflicted
+++ resolved
@@ -683,13 +683,8 @@
         }
         // Record the input rows that made it into the output qualifying set.
         if (outputQualifyingSet != null) {
-<<<<<<< HEAD
-            int[] inputRows = inputQualifyingSet.getPositions();
-            int[] rows = outputQualifyingSet.getMutablePositions(numAdded);
             int[] inputs = outputQualifyingSet.getMutableInputNumbers(numAdded);
-=======
             outputQualifyingSet.reset(numAdded);
->>>>>>> 75b40e42
             if (inputQualifyingSet.getTranslateResultToParentRows()) {
                 int[] translation = inputQualifyingSet.getInputNumbers();
                 QualifyingSet parent = inputQualifyingSet.getParent();
@@ -697,17 +692,6 @@
                 for (int i = 0; i < numAdded; i++) {
                     int row = needCompact ? survivingRows[i] : i;
                     int parentPos = translation[row];
-<<<<<<< HEAD
-                    inputs[i] = parentPos;
-                    rows[i] = parentRows[parentPos];
-                }
-            }
-            else {
-                for (int i = 0; i < numAdded; i++) {
-                    int row = needCompact ? survivingRows[i] : i;
-                    inputs[i] = row;
-                    rows[i] = inputRows[row];
-=======
                     outputQualifyingSet.append(parentRows[parentPos], parentPos);
                 }
             }
@@ -716,7 +700,6 @@
                 for (int i = 0; i < numAdded; i++) {
                     int row = needCompact ? survivingRows[i] : i;
                     outputQualifyingSet.append(inputRows[row], row);
->>>>>>> 75b40e42
                 }
             }
         }

--- conflicted
+++ resolved
@@ -104,10 +104,6 @@
     // null, all values pass the filter. If rowNumbers is null, the
     // value at offsets[i] is used instead. If inputNumbers is null, i
     // is used instead of inputNumbers[i]. valuesOut may be null, in
-<<<<<<< HEAD
-    // which case the value is discarded after the filter. Returns the number of values written into the output arrays.
-    public int scan(Filter filter, int[]offsets, int beginOffset, int numOffsets, int endOffset, int[] rowNumbers, int[] inputNumbers, int[] rowNumbersOut, int[] inputNumbersOut, long[] valuesOut, int valuesFill)
-=======
     // which case the value is discarded after the filter. Returns the
     // number of values written into the output arrays.
     public int scan(
@@ -116,7 +112,6 @@
             int numOffsets,
             int endOffset,
             ResultsConsumer resultsConsumer)
->>>>>>> 75b40e42
             throws IOException
     {
         this.offsets = offsets;
@@ -166,28 +161,6 @@
         }
     }
 
-<<<<<<< HEAD
-    void addResult(long val)
-    {
-        if (rowNumbersOut != null) {
-            if (inputNumbers == null) {
-                rowNumbersOut[numResults] = offsets[offsetIdx];
-                inputNumbersOut[numResults] = offsetIdx;
-            }
-            else {
-                int outerIdx = inputNumbers[offsetIdx];
-                rowNumbersOut[numResults] = inputRowNumbers[outerIdx];
-                inputNumbersOut[numResults] = outerIdx;
-            }
-        }
-        if (valuesOut != null) {
-            valuesOut[numResults + valuesFill] = val;
-        }
-        ++numResults;
-    }
-
-=======
->>>>>>> 75b40e42
     // This comes from the Apache Hive ORC code
     private void readDeltaValues(int firstByte)
             throws IOException

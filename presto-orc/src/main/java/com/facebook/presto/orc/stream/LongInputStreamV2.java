/*
 * Licensed under the Apache License, Version 2.0 (the "License");
 * you may not use this file except in compliance with the License.
 * You may obtain a copy of the License at
 *
 *     http://www.apache.org/licenses/LICENSE-2.0
 *
 * Unless required by applicable law or agreed to in writing, software
 * distributed under the License is distributed on an "AS IS" BASIS,
 * WITHOUT WARRANTIES OR CONDITIONS OF ANY KIND, either express or implied.
 * See the License for the specific language governing permissions and
 * limitations under the License.
 */
package com.facebook.presto.orc.stream;

import com.facebook.presto.orc.OrcCorruptionException;
import com.facebook.presto.orc.checkpoint.LongStreamCheckpoint;
import com.facebook.presto.orc.checkpoint.LongStreamV2Checkpoint;

import java.io.IOException;
import java.io.InputStream;
import java.util.Arrays;

/**
 * @see {@link org.apache.hadoop.hive.ql.io.orc.RunLengthIntegerWriterV2} for description of various lightweight compression techniques.
 */
// This comes from the Apache Hive ORC code
public class LongInputStreamV2
        implements LongInputStream
{
    private static final int MIN_REPEAT_SIZE = 3;
    private static final int MAX_LITERAL_SIZE = 512;

    private enum EncodingType
    {
        SHORT_REPEAT, DIRECT, PATCHED_BASE, DELTA
    }

    private final LongBitPacker packer = new LongBitPacker();
    private final OrcInputStream input;
    private final boolean signed;
    private final long[] literals = new long[MAX_LITERAL_SIZE];
    private int numLiterals;
    private int used;
    private final boolean skipCorrupt;
    private long lastReadInputCheckpoint;
    // Position of the first value of the run in literals from the checkpoint.
    private int currentRunOffset;
    // Positions to visit in scan(), offset from last checkpoint.
    private int[] offsets;
    private int beginOffset;
    private int numOffsets;
    private int offsetIdx;
    private ResultsConsumer resultsConsumer;
    // Offset of first row not covered by the current call to scan().
    private int endOffset;
    private int numResults;

    // readValues sets this to true to indicate that all operations
    // needed by scan() where performed inside readValues. If false,
    // scan() must look at the literals.
    private boolean scanDone;

    public LongInputStreamV2(OrcInputStream input, boolean signed, boolean skipCorrupt)
    {
        this.input = input;
        this.signed = signed;
        this.skipCorrupt = skipCorrupt;
        lastReadInputCheckpoint = input.getCheckpoint();
    }

    // This comes from the Apache Hive ORC code
    private void readValues()
            throws IOException
    {
        lastReadInputCheckpoint = input.getCheckpoint();

        // read the first 2 bits and determine the encoding type
        int firstByte = input.read();
        if (firstByte < 0) {
            throw new OrcCorruptionException(input.getOrcDataSourceId(), "Read past end of RLE integer");
        }

        int enc = (firstByte >>> 6) & 0x03;
        if (EncodingType.SHORT_REPEAT.ordinal() == enc) {
            readShortRepeatValues(firstByte);
        }
        else if (EncodingType.DIRECT.ordinal() == enc) {
            readDirectValues(firstByte);
        }
        else if (EncodingType.PATCHED_BASE.ordinal() == enc) {
            readPatchedBaseValues(firstByte);
        }
        else {
            readDeltaValues(firstByte);
        }
    }

    // Applies filter to values at numOffsets first positions in
    // offsets. If the filter is true for the value at offsets[i],
    // appends inputNumbers[i] to inputNumbersOut and rowNumbers[i] to
    // rowNumbersOut and the value itself to valuesOut. If filter is
    // null, all values pass the filter. If rowNumbers is null, the
    // value at offsets[i] is used instead. If inputNumbers is null, i
    // is used instead of inputNumbers[i]. valuesOut may be null, in
    // which case the value is discarded after the filter. Returns the
    // number of values written into the output arrays.
    public int scan(
            int[] offsets,
            int beginOffset,
            int numOffsets,
            int endOffset,
            ResultsConsumer resultsConsumer)
            throws IOException
    {
        this.offsets = offsets;
        this.beginOffset = beginOffset;
        this.numOffsets = numOffsets;
        this.endOffset = endOffset;
        this.resultsConsumer = resultsConsumer;
        numResults = 0;
        offsetIdx = beginOffset;
        if (numLiterals > 0) {
            scanLiterals();
        }
        while (offsetIdx < beginOffset + numOffsets) {
            if (offsetIdx >= 100_000) {
                System.out.println("***");
            }
            used = 0;
            numLiterals = 0;
            scanDone = false;
            readValues();
            if (!scanDone) {
                scanLiterals();
            }
        }
<<<<<<< HEAD
        //skip(endOffset - offsets[beginOffset + numOffsets - 1] - 1);
=======
>>>>>>> 29791f50
        this.offsets = null;
        return numResults;
    }

    // Apply filter to values materialized in literals.
    private void scanLiterals()
            throws IOException
    {
        for (; ; ) {
            if (offsetIdx >= beginOffset + numOffsets) {
                return;
            }
            int offset = offsets[offsetIdx];
            if (offset >= numLiterals + currentRunOffset) {
                currentRunOffset += numLiterals;
                used = 0;
                numLiterals = 0;
                return;
            }
            if (resultsConsumer.consume(offsetIdx, literals[offset - currentRunOffset])) {
                ++numResults;
            }
            ++offsetIdx;
        }
    }

    // This comes from the Apache Hive ORC code
    private void readDeltaValues(int firstByte)
            throws IOException
    {
        // extract the number of fixed bits
        int fixedBits = (firstByte >>> 1) & 0x1f;
        if (fixedBits != 0) {
            fixedBits = LongDecode.decodeBitWidth(fixedBits);
        }

        // extract the blob run length
        int length = (firstByte & 0x01) << 8;
        length |= input.read();

        // read the first value stored as vint
        long firstVal = LongDecode.readVInt(signed, input);

        // store first value to result buffer
        literals[numLiterals++] = firstVal;

        // if fixed bits is 0 then all values have fixed delta
        long prevVal;
        if (fixedBits == 0) {
            // read the fixed delta value stored as vint (deltas can be negative even
            // if all number are positive)
            long fixedDelta = LongDecode.readSignedVInt(input);

            // add fixed deltas to adjacent values
            for (int i = 0; i < length; i++) {
                literals[numLiterals++] = literals[numLiterals - 2] + fixedDelta;
            }
        }
        else {
            long deltaBase = LongDecode.readSignedVInt(input);
            // add delta base and first value
            literals[numLiterals++] = firstVal + deltaBase;
            prevVal = literals[numLiterals - 1];
            length -= 1;

            // write the unpacked values, add it to previous value and store final
            // value to result buffer. if the delta base value is negative then it
            // is a decreasing sequence else an increasing sequence
            packer.unpack(literals, numLiterals, length, fixedBits, input);
            while (length > 0) {
                if (deltaBase < 0) {
                    literals[numLiterals] = prevVal - literals[numLiterals];
                }
                else {
                    literals[numLiterals] = prevVal + literals[numLiterals];
                }
                prevVal = literals[numLiterals];
                length--;
                numLiterals++;
            }
        }
    }

    // This comes from the Apache Hive ORC code
    private void readPatchedBaseValues(int firstByte)
            throws IOException
    {
        // extract the number of fixed bits
        int fb = LongDecode.decodeBitWidth((firstByte >>> 1) & 0b1_1111);

        // extract the run length of data blob
        int length = (firstByte & 0b1) << 8;
        length |= input.read();
        // runs are always one off
        length += 1;

        // extract the number of bytes occupied by base
        int thirdByte = input.read();
        int baseWidth = (thirdByte >>> 5) & 0b0111;
        // base width is one off
        baseWidth += 1;

        // extract patch width
        int patchWidth = LongDecode.decodeBitWidth(thirdByte & 0b1_1111);

        // read fourth byte and extract patch gap width
        int fourthByte = input.read();
        int patchGapWidth = (fourthByte >>> 5) & 0b0111;
        // patch gap width is one off
        patchGapWidth += 1;

        // extract the length of the patch list
        int patchListLength = fourthByte & 0b1_1111;

        // read the next base width number of bytes to extract base value
        long base = bytesToLongBE(input, baseWidth);
        long mask = (1L << ((baseWidth * 8) - 1));
        // if MSB of base value is 1 then base is negative value else positive
        if ((base & mask) != 0) {
            base = base & ~mask;
            base = -base;
        }

        // unpack the data blob
        long[] unpacked = new long[length];
        packer.unpack(unpacked, 0, length, fb, input);

        // unpack the patch blob
        long[] unpackedPatch = new long[patchListLength];

        if ((patchWidth + patchGapWidth) > 64 && !skipCorrupt) {
            throw new OrcCorruptionException(input.getOrcDataSourceId(), "Invalid RLEv2 encoded stream");
        }

        int bitSize = LongDecode.getClosestFixedBits(patchWidth + patchGapWidth);
        packer.unpack(unpackedPatch, 0, patchListLength, bitSize, input);

        // apply the patch directly when decoding the packed data
        int patchIndex = 0;
        long currentGap;
        long currentPatch;
        long patchMask = ((1L << patchWidth) - 1);
        currentGap = unpackedPatch[patchIndex] >>> patchWidth;
        currentPatch = unpackedPatch[patchIndex] & patchMask;
        long actualGap = 0;

        // special case: gap is >255 then patch value will be 0.
        // if gap is <=255 then patch value cannot be 0
        while (currentGap == 255 && currentPatch == 0) {
            actualGap += 255;
            patchIndex++;
            currentGap = unpackedPatch[patchIndex] >>> patchWidth;
            currentPatch = unpackedPatch[patchIndex] & patchMask;
        }
        // add the left over gap
        actualGap += currentGap;

        // unpack data blob, patch it (if required), add base to get final result
        for (int i = 0; i < unpacked.length; i++) {
            if (i == actualGap) {
                // extract the patch value
                long patchedValue = unpacked[i] | (currentPatch << fb);

                // add base to patched value
                literals[numLiterals++] = base + patchedValue;

                // increment the patch to point to next entry in patch list
                patchIndex++;

                if (patchIndex < patchListLength) {
                    // read the next gap and patch
                    currentGap = unpackedPatch[patchIndex] >>> patchWidth;
                    currentPatch = unpackedPatch[patchIndex] & patchMask;
                    actualGap = 0;

                    // special case: gap is >255 then patch will be 0. if gap is
                    // <=255 then patch cannot be 0
                    while (currentGap == 255 && currentPatch == 0) {
                        actualGap += 255;
                        patchIndex++;
                        currentGap = unpackedPatch[patchIndex] >>> patchWidth;
                        currentPatch = unpackedPatch[patchIndex] & patchMask;
                    }
                    // add the left over gap
                    actualGap += currentGap;

                    // next gap is relative to the current gap
                    actualGap += i;
                }
            }
            else {
                // no patching required. add base to unpacked value to get final value
                literals[numLiterals++] = base + unpacked[i];
            }
        }
    }

    // This comes from the Apache Hive ORC code
    private void readDirectValues(int firstByte)
            throws IOException
    {
        // extract the number of fixed bits
        int fixedBits = LongDecode.decodeBitWidth((firstByte >>> 1) & 0b1_1111);

        // extract the run length
        int length = (firstByte & 0b1) << 8;
        length |= input.read();
        // runs are one off
        length += 1;
        if (offsets != null) {
            int numInRange = numOffsetsWithin(length);
            if (numInRange == 0 && (fixedBits & 0x7) == 0) {
                // If packing width is an integer number of bytes, skip.
                input.skipFully(length * fixedBits / 8);
                currentRunOffset += length;
                scanDone = true;
                return;
            }
            if (numInRange > 0) {
                packer.unpackAtOffsets(literals, numLiterals, length, fixedBits, offsets, offsetIdx, numInRange, currentRunOffset, input);
                if (signed) {
                    for (int i = 0; i < numInRange; i++) {
                        literals[numLiterals + i] = LongDecode.zigzagDecode(literals[numLiterals + i]);
                    }
                }
                for (int i = 0; i < numInRange; i++) {
                    if (resultsConsumer.consume(offsetIdx, literals[i + numLiterals])) {
                        ++numResults;
                    }
                    ++offsetIdx;
                }
                currentRunOffset += length;
                scanDone = true;
                return;
            }
        }
        // write the unpacked values and zigzag decode to result buffer
        packer.unpack(literals, numLiterals, length, fixedBits, input);
        if (signed) {
            for (int i = 0; i < length; i++) {
                literals[numLiterals] = LongDecode.zigzagDecode(literals[numLiterals]);
                numLiterals++;
            }
        }
        else {
            numLiterals += length;
        }
    }

    // This comes from the Apache Hive ORC code
    private void readShortRepeatValues(int firstByte)
            throws IOException
    {
        // read the number of bytes occupied by the value
        int size = (firstByte >>> 3) & 0b0111;
        // #bytes are one off
        size += 1;

        // read the run length
        int length = firstByte & 0x07;
        // run lengths values are stored only after MIN_REPEAT value is met
        length += MIN_REPEAT_SIZE;

        // read the repeated value which is stored using fixed bytes
        long literal = bytesToLongBE(input, size);

        if (signed) {
            literal = LongDecode.zigzagDecode(literal);
        }

        if (offsets != null) {
            if (offsets[offsetIdx] >= currentRunOffset + length) {
                currentRunOffset += length;
                scanDone = true;
                return;
            }
            int numInRle = numOffsetsWithin(length);
            if (numInRle > 0) {
                numResults += resultsConsumer.consumeRepeated(offsetIdx, literal, numInRle);
                offsetIdx += numInRle;
                currentRunOffset += length;
                scanDone = true;
                return;
            }
        }
            // repeat the value for length times
        for (int i = 0; i < length; i++) {
            literals[numLiterals++] = literal;
        }
    }

    private int numOffsetsWithin(int length)
            throws IOException
    {
        int i;
        int limit = currentRunOffset + length;
        if (offsets[offsetIdx] >= limit) {
            return 0;
        }
        if (limit > endOffset) {
            // The scanned range ends in mid-run. We revert to reading
            // the run into literals and then process those that fall
            // within the range of this scan(). The next scan can pick
            // up in the middle of the literals.
            return -1;
        }
        // Are all the offsets consecutive for the length of the run?
        if (offsetIdx + length < numOffsets && offsets[offsetIdx + length - 1] == currentRunOffset + length - 1) {
            return length;
        }
        int last = Math.min(offsetIdx + length, numOffsets);
        int position = Arrays.binarySearch(offsets, offsetIdx, last, limit);
        return position > 0 ? position - offsetIdx : (-position - 1) - offsetIdx;
    }

    /**
     * Read n bytes in big endian order and convert to long.
     */
    private static long bytesToLongBE(InputStream input, int n)
            throws IOException
    {
        long out = 0;
        long val;
        while (n > 0) {
            n--;
            // store it in a long and then shift else integer overflow will occur
            val = input.read();
            out |= (val << (n * 8));
        }
        return out;
    }

    @Override
    public long next()
            throws IOException
    {
        if (used == numLiterals) {
            numLiterals = 0;
            used = 0;
            readValues();
        }
        return literals[used++];
    }

    @Override
    public Class<LongStreamV2Checkpoint> getCheckpointType()
    {
        return LongStreamV2Checkpoint.class;
    }

    static boolean enableSeekInBuffer = true;

    @Override
    public void seekToCheckpoint(LongStreamCheckpoint checkpoint)
            throws IOException
    {
        LongStreamV2Checkpoint v2Checkpoint = (LongStreamV2Checkpoint) checkpoint;
        // if the checkpoint is within the current buffer, just adjust the pointer
        if (enableSeekInBuffer && lastReadInputCheckpoint == v2Checkpoint.getInputStreamCheckpoint() && v2Checkpoint.getOffset() <= numLiterals) {
            used = v2Checkpoint.getOffset();
            currentRunOffset = -used;
        }
        else {
            // otherwise, discard the buffer and start over
            input.seekToCheckpoint(v2Checkpoint.getInputStreamCheckpoint());
            numLiterals = 0;
            used = 0;
            // The checkpoint can be in the middle of the run. So offset 0 in scan offsets corresponds to offset checkpoint.offset().
            currentRunOffset = -v2Checkpoint.getOffset();
            skip(v2Checkpoint.getOffset());
        }
    }

    @Override
    public void skip(long items)
            throws IOException
    {
        while (items > 0) {
            if (used == numLiterals) {
                numLiterals = 0;
                used = 0;
                readValues();
            }
            long consume = Math.min(items, numLiterals - used);
            used += consume;
            items -= consume;
            if (items != 0) {
                // A skip of multiple runs can take place at seeking
                // to checkpoint. Keep track of the start of the run
                // in literals for use by next scan().
                currentRunOffset += (int) consume;
            }
        }
    }
}<|MERGE_RESOLUTION|>--- conflicted
+++ resolved
@@ -135,10 +135,6 @@
                 scanLiterals();
             }
         }
-<<<<<<< HEAD
-        //skip(endOffset - offsets[beginOffset + numOffsets - 1] - 1);
-=======
->>>>>>> 29791f50
         this.offsets = null;
         return numResults;
     }

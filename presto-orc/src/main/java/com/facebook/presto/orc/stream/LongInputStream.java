--- conflicted
+++ resolved
@@ -79,8 +79,6 @@
         return sum;
     }
 
-<<<<<<< HEAD
-=======
     interface ResultsConsumer
     {
         boolean consume(int offsetIndex, long value)
@@ -90,7 +88,6 @@
                 throws IOException;
     }
 
->>>>>>> 75b40e42
     // Applies filter to enumerated positions in this stream. The
     // positions are relative to the last checkpoint. The positions to
     // look at are given in offsets. firstOffset is the first element
@@ -110,26 +107,12 @@
     // written there, starting at offset valuesFill. The number of
     // elements for which filter was true is returned. If filter is
     // null, it is considered always true.
-<<<<<<< HEAD
-    default int scan(Filter filter,
-                     int[]offsets,
-                     int beginOffset,
-                     int numOffsets,
-                     int endOffset,
-                     int[] rowNumbers,
-                     int[] inputNumbers,
-                     int[] rowNumbersOut,
-                     int[] inputNumbersOut,
-                     long[] valuesOut,
-                     int valuesFill)
-=======
     default int scan(
             int[] offsets,
             int beginOffset,
             int numOffsets,
             int endOffset,
             ResultsConsumer resultsConsumer)
->>>>>>> 75b40e42
             throws IOException
     {
         throw new UnsupportedOperationException("scan is not supported by " + this.getClass().getSimpleName());

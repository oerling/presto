--- conflicted
+++ resolved
@@ -21,11 +21,8 @@
 import java.util.Objects;
 
 import static com.facebook.presto.spi.block.ByteArrayUtils.memcmp;
-<<<<<<< HEAD
+import static com.facebook.presto.spi.type.UnscaledDecimal128Arithmetic.compare;
 import static com.google.common.base.Verify.verify;
-=======
-import static com.facebook.presto.spi.type.UnscaledDecimal128Arithmetic.compare;
->>>>>>> 2f060817
 
 public class Filters
 {
@@ -701,8 +698,8 @@
             return true;
         }
 
-        @Override
-        public boolean testBytes(byte[] value, int offset, int length)
+                @Override
+                public boolean testDouble(double value)
         {
             if (failNext > 0) {
                 filterIdx++;
@@ -711,12 +708,71 @@
             }
             Filter filter = nextFilter();
             if (filter != null) {
+                return processResult(filter.testDouble(value));
+            }
+            return true;
+        }
+        @Override
+        public boolean testFloat(float value)
+        {
+            if (failNext > 0) {
+                filterIdx++;
+                failNext--;
+                return false;
+            }
+            Filter filter = nextFilter();
+            if (filter != null) {
+                return processResult(filter.testFloat(value));
+            }
+            return true;
+        }
+
+        @Override
+        public boolean testDecimal(long low, long high)
+        {
+            if (failNext > 0) {
+                filterIdx++;
+                failNext--;
+                return false;
+            }
+            Filter filter = nextFilter();
+            if (filter != null) {
+                return processResult(filter.testDecimal(low, high));
+            }
+            return true;
+        }
+
+        @Override
+        public boolean testBoolean(boolean value)
+        {
+            if (failNext > 0) {
+                filterIdx++;
+                failNext--;
+                return false;
+            }
+            Filter filter = nextFilter();
+            if (filter != null) {
+                return processResult(filter.testBoolean(value));
+            }
+            return true;
+        }
+
+        @Override
+        public boolean testBytes(byte[] value, int offset, int length)
+        {
+            if (failNext > 0) {
+                filterIdx++;
+                failNext--;
+                return false;
+            }
+            Filter filter = nextFilter();
+            if (filter != null) {
                 return processResult(filter.testBytes(value, offset, length));
             }
             return true;
         }
 
-        private Filter nextFilter()
+        public Filter nextFilter()
         {
             filterIdx++;
             verify(filterIdx < numFilters);

--- conflicted
+++ resolved
@@ -776,10 +776,6 @@
         if (tracePruning) {
             Trace.trace("Map rows " + inputQualifyingSet.getPositionCount() + " total keys: " + innerQualifyingSet.getPositionCount() + " considered keys " + keyQualifyingSet.getPositionCount() +
                                 (positionalFilter != null ? " after value filter " + valueStreamReader.getOutputQualifyingSet().getPositionCount() : ""));
-<<<<<<< HEAD
-
-=======
->>>>>>> 37b88e71
         }
         endScan(presentStream);
     }

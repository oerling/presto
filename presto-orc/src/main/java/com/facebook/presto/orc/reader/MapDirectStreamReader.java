/*
 * Licensed under the Apache License, Version 2.0 (the "License");
 * you may not use this file except in compliance with the License.
 * You may obtain a copy of the License at
 *
 *     http://www.apache.org/licenses/LICENSE-2.0
 *
 * Unless required by applicable law or agreed to in writing, software
 * distributed under the License is distributed on an "AS IS" BASIS,
 * WITHOUT WARRANTIES OR CONDITIONS OF ANY KIND, either express or implied.
 * See the License for the specific language governing permissions and
 * limitations under the License.
 */
package com.facebook.presto.orc.reader;

import com.facebook.presto.memory.context.AggregatedMemoryContext;
import com.facebook.presto.orc.Filter;
import com.facebook.presto.orc.Filters;
import com.facebook.presto.orc.OrcCorruptionException;
import com.facebook.presto.orc.StreamDescriptor;
import com.facebook.presto.orc.metadata.ColumnEncoding;
import com.facebook.presto.orc.stream.BooleanInputStream;
import com.facebook.presto.orc.stream.InputStreamSource;
import com.facebook.presto.orc.stream.InputStreamSources;
import com.facebook.presto.orc.stream.LongInputStream;
import com.facebook.presto.spi.PageSourceOptions.ErrorSet;
import com.facebook.presto.spi.SubfieldPath;
import com.facebook.presto.spi.SubfieldPath.PathElement;
import com.facebook.presto.spi.block.Block;
import com.facebook.presto.spi.type.MapType;
import com.facebook.presto.spi.type.Type;
import com.google.common.io.Closer;
import io.airlift.slice.Slice;
import io.airlift.slice.Slices;
import it.unimi.dsi.fastutil.ints.IntArrayList;
import org.joda.time.DateTimeZone;
import org.openjdk.jol.info.ClassLayout;

import javax.annotation.Nullable;

import java.io.IOException;
import java.io.UncheckedIOException;
import java.util.Arrays;
import java.util.ArrayList;
import java.util.HashMap;
import java.util.HashSet;
import java.util.List;
import java.util.Map;
import java.util.Optional;
import java.util.OptionalInt;
import java.util.Set;

import static com.facebook.presto.orc.metadata.Stream.StreamKind.LENGTH;
import static com.facebook.presto.orc.metadata.Stream.StreamKind.PRESENT;
import static com.facebook.presto.orc.reader.StreamReaders.createStreamReader;
import static com.facebook.presto.orc.stream.MissingInputStreamSource.missingStreamSource;
import static com.google.common.base.MoreObjects.toStringHelper;
import static java.lang.Math.toIntExact;
import static java.nio.charset.StandardCharsets.UTF_8;
import static java.util.Objects.requireNonNull;
import static java.util.stream.Collectors.toList;

public class MapDirectStreamReader
        extends RepeatedColumnReader
{
    private static final int INSTANCE_SIZE = ClassLayout.parseClass(MapDirectStreamReader.class).instanceSize();

    private final StreamDescriptor streamDescriptor;

    private final StreamReader keyStreamReader;
    private final StreamReader valueStreamReader;

    private int readOffset;
    private int nextBatchSize;

    private InputStreamSource<BooleanInputStream> presentStreamSource = missingStreamSource(BooleanInputStream.class);

    private InputStreamSource<LongInputStream> lengthStreamSource = missingStreamSource(LongInputStream.class);
    @Nullable
    private LongInputStream lengthStream;

<<<<<<< HEAD
    Type keyType;
    Type valueType;
    HashSet<Long> longSubscripts;
    HashSet<Slice> sliceSubscripts;
    HashMap<Object, Filter> subscriptToFilter;
    boolean mayPruneKey;
    boolean filterIsSetup = false;
    Filters.PositionalFilter positionalFilter;
    Filter[] elementFilters;
    // For each map in the inputQualifyingSet, the number of element filters that fit.
    int[] numElementFilters;
    // Count of elements at the beginning of current call to scan().
    int initialNumElements;
    Block keyBlock;
=======
    private Type keyType;
    private Type valueType;
    private Set<Long> longSubscripts;
    private Set<Slice> sliceSubscripts;
>>>>>>> 2f060817

    public MapDirectStreamReader(StreamDescriptor streamDescriptor, DateTimeZone hiveStorageTimeZone, AggregatedMemoryContext systemMemoryContext)
    {
        super(OptionalInt.empty());
        this.streamDescriptor = requireNonNull(streamDescriptor, "stream is null");
        this.keyStreamReader = createStreamReader(streamDescriptor.getNestedStreams().get(0), hiveStorageTimeZone, systemMemoryContext);
        this.valueStreamReader = createStreamReader(streamDescriptor.getNestedStreams().get(1), hiveStorageTimeZone, systemMemoryContext);
    }

    @Override
    public void setReferencedSubfields(List<SubfieldPath> subfields, int depth)
    {
        HashSet<Long> referencedSubscripts = new HashSet();
        mayPruneKey = true;
        boolean mayPruneElement = true;
        ArrayList<SubfieldPath> pathsForElement = new ArrayList();
        for (SubfieldPath subfield : subfields) {
            List<PathElement> pathElements = subfield.getPath();
            PathElement subscript = pathElements.get(depth + 1);
            if (!subscript.getIsSubscript()) {
                throw new IllegalArgumentException("List reader needs a PathElement with a subscript");
            }
            if (subscript.getSubscript() == PathElement.allSubscripts) {
                mayPruneKey = false;
            }
            else {
                if (subscript.getField() != null) {
                    if (sliceSubscripts == null) {
                        sliceSubscripts = new HashSet();
                    }
                    sliceSubscripts.add(Slices.copiedBuffer(subscript.getField(), UTF_8));
                }
                else {
                    if (longSubscripts == null) {
                        longSubscripts = new HashSet();
                    }
                    longSubscripts.add(subscript.getSubscript());
                }
            }
            if (pathElements.size() > depth + 1) {
                pathsForElement.add(subfield);
            }
            else {
                mayPruneElement = false;
            }
        }
        if (mayPruneElement) {
            valueStreamReader.setReferencedSubfields(pathsForElement, depth + 1);
        }
        if (!mayPruneKey) {
            sliceSubscripts = null;
            longSubscripts = null;
        }
    }

    @Override
    public void prepareNextRead(int batchSize)
    {
        readOffset += nextBatchSize;
        nextBatchSize = batchSize;
    }

    @Override
    public Block readBlock(Type type)
            throws IOException
    {
        if (!rowGroupOpen) {
            openRowGroup();
        }

        if (readOffset > 0) {
            if (presentStream != null) {
                // skip ahead the present bit reader, but count the set bits
                // and use this as the skip size for the data reader
                readOffset = presentStream.countBitsSet(readOffset);
            }
            if (readOffset > 0) {
                if (lengthStream == null) {
                    throw new OrcCorruptionException(streamDescriptor.getOrcDataSourceId(), "Value is not null but data stream is not present");
                }
                long entrySkipSize = lengthStream.sum(readOffset);
                keyStreamReader.prepareNextRead(toIntExact(entrySkipSize));
                valueStreamReader.prepareNextRead(
                        toIntExact(entrySkipSize));
            }
        }

        // We will use the offsetVector as the buffer to read the length values from lengthStream,
        // and the length values will be converted in-place to an offset vector.
        int[] offsetVector = new int[nextBatchSize + 1];
        boolean[] nullVector = null;

        if (presentStream == null) {
            if (lengthStream == null) {
                throw new OrcCorruptionException(streamDescriptor.getOrcDataSourceId(), "Value is not null but data stream is not present");
            }
            lengthStream.nextIntVector(nextBatchSize, offsetVector, 0);
        }
        else {
            nullVector = new boolean[nextBatchSize];
            int nullValues = presentStream.getUnsetBits(nextBatchSize, nullVector);
            if (nullValues != nextBatchSize) {
                if (lengthStream == null) {
                    throw new OrcCorruptionException(streamDescriptor.getOrcDataSourceId(), "Value is not null but data stream is not present");
                }
                lengthStream.nextIntVector(nextBatchSize, offsetVector, 0, nullVector);
            }
        }

        MapType mapType = (MapType) type;
        keyType = mapType.getKeyType();
        valueType = mapType.getValueType();

        // Calculate the entryCount. Note that the values in the offsetVector are still length values now.
        int entryCount = 0;
        for (int i = 0; i < offsetVector.length - 1; i++) {
            entryCount += offsetVector[i];
        }

        Block keys;
        Block values;
        if (entryCount > 0) {
            keyStreamReader.prepareNextRead(entryCount);
            valueStreamReader.prepareNextRead(entryCount);
            keys = keyStreamReader.readBlock(keyType);
            values = valueStreamReader.readBlock(valueType);
        }
        else {
            keys = keyType.createBlockBuilder(null, 0).build();
            values = valueType.createBlockBuilder(null, 1).build();
        }

        Block[] keyValueBlock = createKeyValueBlock(nextBatchSize, keys, values, offsetVector);

        // Convert the length values in the offsetVector to offset values in-place
        int currentLength = offsetVector[0];
        offsetVector[0] = 0;
        for (int i = 1; i < offsetVector.length; i++) {
            int lastLength = offsetVector[i];
            offsetVector[i] = offsetVector[i - 1] + currentLength;
            currentLength = lastLength;
        }

        readOffset = 0;
        nextBatchSize = 0;

        return mapType.createBlockFromKeyValue(Optional.ofNullable(nullVector), offsetVector, keyValueBlock[0], keyValueBlock[1]);
    }

    boolean canPruneKeys(Block keys)
    {
        return longSubscripts != null || sliceSubscripts != null;
    }

    private boolean keyIsPruned(Block keys, int position)
    {
        return (longSubscripts != null && !longSubscripts.contains(keyType.getLong(keys, position))) ||
            (sliceSubscripts != null && !sliceSubscripts.contains(keyType.getSlice(keys, position)));
    }

    private Block[] createKeyValueBlock(int positionCount, Block keys, Block values, int[] lengths)
    {
        if (!hasNull(keys) && !canPruneKeys(keys)) {
            return new Block[] {keys, values};
        }

        //
        // Map entries with a null key are skipped in the Hive ORC reader, so skip them here also
        //

        IntArrayList nonNullPositions = new IntArrayList(keys.getPositionCount());

        int position = 0;
        for (int mapIndex = 0; mapIndex < positionCount; mapIndex++) {
            int length = lengths[mapIndex];
            for (int entryIndex = 0; entryIndex < length; entryIndex++) {
                if (keys.isNull(position) || keyIsPruned(keys, position)) {
                    // key is null, so remove this entry from the map
                    lengths[mapIndex]--;
                }
                else {
                    nonNullPositions.add(position);
                }
                position++;
            }
        }

        Block newKeys = keys.copyPositions(nonNullPositions.elements(), 0, nonNullPositions.size());
        Block newValues = values.copyPositions(nonNullPositions.elements(), 0, nonNullPositions.size());
        return new Block[] {newKeys, newValues};
    }

    private static boolean hasNull(Block keys)
    {
        for (int position = 0; position < keys.getPositionCount(); position++) {
            if (keys.isNull(position)) {
                return true;
            }
        }
        return false;
    }

    protected void openRowGroup()
            throws IOException
    {
        presentStream = presentStreamSource.openStream();
        lengthStream = lengthStreamSource.openStream();

        super.openRowGroup();
    }

    @Override
    public void startStripe(InputStreamSources dictionaryStreamSources, List<ColumnEncoding> encoding)
            throws IOException
    {
        presentStreamSource = missingStreamSource(BooleanInputStream.class);
        lengthStreamSource = missingStreamSource(LongInputStream.class);

        readOffset = 0;
        nextBatchSize = 0;

        presentStream = null;
        lengthStream = null;

        rowGroupOpen = false;

        keyStreamReader.startStripe(dictionaryStreamSources, encoding);
        valueStreamReader.startStripe(dictionaryStreamSources, encoding);
    }

    @Override
    public void startRowGroup(InputStreamSources dataStreamSources)
            throws IOException
    {
        presentStreamSource = dataStreamSources.getInputStreamSource(streamDescriptor, PRESENT, BooleanInputStream.class);
        lengthStreamSource = dataStreamSources.getInputStreamSource(streamDescriptor, LENGTH, LongInputStream.class);

        readOffset = 0;
        nextBatchSize = 0;

        presentStream = null;
        lengthStream = null;

        rowGroupOpen = false;

        keyStreamReader.startRowGroup(dataStreamSources);
        valueStreamReader.startRowGroup(dataStreamSources);
    }

            @Override
            protected void eraseContent(int innerEnd)
    {
        keyStreamReader.erase(innerEnd);
        valueStreamReader.erase(innerEnd);
    }

        @Override
    protected void compactContent(int[] innerSurviving, int innerSurvivingDase, int numInnerSurviving)
    {
        keyStreamReader.compactValues(innerSurviving, innerSurvivingBase, numInnerSurviving);
        valueStreamReader.compactValues(innerSurviving, innerSurvivingBase, numInnerSurviving);
    }

    @Override
    public int getResultSizeInBytes()
    {
        if (outputChannel == -1) {
            return 0;
        }
        return keyStreamReader.getResultSizeInBytes() + valueStreamReader.getResultSizeInBytes();
    }

    public int getAverageResultSize()
    {
        return (int) (1 + ((keyStreamReader.getAverageResultSize() + valueStreamReader.getAverageResultSize()) * innerRowCount / (1 + outerRowCount)));
    }

    @Override
    public void setResultSizeBudget(long bytes)
    {
        keyStreamReader.setResultSizeBudget(bytes / 2);
        valueStreamReader.setResultSizeBudget(bytes / 2);
    }

    private void setupFilterAndChannel()
    {
        Filter elementFilter = null;
        if (filter != null) {
            Filters.StructFilter listFilter = (Filters.StructFilter) filter;
            HashMap<PathElement, Filter> filters = listFilter.getFilters();
            for (Map.Entry<PathElement, Filter> entry : filters.entrySet()) {
                String field = entry.getKey().getField();
                long subscript = entry.getKey().getSubscript();
                if (subscriptToFilter == null) {
                        subscriptToFilter = new HashMap();
                        positionalFilter = new Filters.PositionalFilter();
                        elementFilter = positionalFilter;
                }
                subscriptToFilter.put(field != null ? field : new Long(subscript - 1), entry.getValue());
                if (field != null && mayPruneKey) {
                    sliceSubscripts.add(Slices.copiedBuffer(field, UTF_8));
                }
                else if (mayPruneKey) {
                    longSubscripts.add(Long.valueOf(subscript));
                }
            }
        }
        valueStreamReader.setFilterAndChannel(elementFilter, outputChannel, -1, type.getTypeParameters().get(1));
        if (mayPruneKey) {
            List<Filter> filters = null;
            if (longSubscripts != null) {
                filters = longSubscripts.stream().map(subscript -> { return new Filters.BigintRange(subscript, subscript, false); }).collect(toList());
            }
            else if (sliceSubscripts != null) {
                filters = sliceSubscripts.stream().map(subscript -> { byte[] bytes = new byte[subscript.length()];
                        subscript.getBytes(0, bytes);
                        return new Filters.BytesRange(bytes, true, bytes, true, false); }).collect(toList());
            }
            Filter filter = null;
            if (filters != null && filters.size() == 1) {
                filter = filters.get(0);
            }
            else if (filters != null && filters.size() > 1) {
                filter = Filters.createMultiRange(filters, false);
            }
            keyStreamReader.setFilterAndChannel(filter, 0, -1, type.getTypeParameters().get(0));
        }
        else {
            keyStreamReader.setFilterAndChannel(null, 0, -1, type.getTypeParameters().get(0));
        }
        filterIsSetup = true;
    }

    private void setupPositionalFilter()
    {
        if (numElementFilters == null || numElementFilters.length < inputQualifyingSet.getPositionCount()) {
            numElementFilters = new int[inputQualifyingSet.getPositionCount()];
        }
        Arrays.fill(numElementFilters, 0, inputQualifyingSet.getPositionCount(), 0);
        if (elementFilters == null || elementFilters.length < innerQualifyingSet.getPositionCount()) {
            elementFilters = new Filter[innerQualifyingSet.getPositionCount()];
        }
        else {
            Arrays.fill(elementFilters, 0, innerQualifyingSet.getPositionCount(), null);
        }
        int innerStart = 0;
        int numInput = inputQualifyingSet.getPositionCount();
        for (int i = 0; i < numInput; i++) {
            int length = elementLength[i];
            int filterCount = 0;
            for (Map.Entry<Object, Filter> entry : subscriptToFilter.entrySet()) {
                Object subscript = entry.getKey();
                if (true) {
                    int keyPosition = 0;
                    elementFilters[innerStart + keyPosition] = entry.getValue();
                    filterCount++;
                }
                numElementFilters[i] = filterCount;
            }
            innerStart += length;
        }
        positionalFilter.setFilters(innerQualifyingSet, elementFilters);
    }

    @Override
    public void scan()
            throws IOException
    {
        if (!filterIsSetup) {
            setupFilterAndChannel();
        }
        if (!rowGroupOpen) {
            openRowGroup();
        }
        beginScan(presentStream, lengthStream);
        initialNumElements = valueStreamReader.getNumValues();
        int numInput = inputQualifyingSet.getPositionCount();
        int lastElementOffset = numValues == 0 ? 0 : elementOffset[numValues];
        makeInnerQualifyingSet();
        if (innerQualifyingSet.getPositionCount() > 0) {
            keyStreamReader.setInputQualifyingSet(innerQualifyingSet);
            keyStreamReader.scan();
            keyBlock = keyStreamReader.getBlock(keyStreamReader.getNumValues(), true);
            if (keyStreamReader.getFilter() != null) {
            }
            if (positionalFilter != null) {
                setupPositionalFilter();
            }
            if (innerQualifyingSet.getPositionCount() > 0) {
                valueStreamReader.setInputQualifyingSet(innerQualifyingSet);
                valueStreamReader.scan();
                innerPosInRowGroup = innerQualifyingSet.getEnd();
            }
            else {
                keyStreamReader.getOrCreateOutputQualifyingSet().reset(0);
            }
            ensureValuesCapacity(inputQualifyingSet.getPositionCount());
            if (filter != null) {
                QualifyingSet filterResult = valueStreamReader.getOutputQualifyingSet();
                outputQualifyingSet.reset(inputQualifyingSet.getPositionCount());
                int numElementResults = filterResult.getPositionCount();
                int[] resultInputNumbers = filterResult.getInputNumbers();
                int[] resultRows = filterResult.getPositions();
                if (innerSurviving == null || innerSurviving.length < numElementResults) {
                    innerSurviving = new int[numElementResults];
                }
                numInnerSurviving = 0;
                int outputIdx = 0;
                numInnerResults = 0;
                for (int i = 0; i < numInput; i++) {
                    outputIdx = processFilterHits(i, outputIdx, resultRows, resultInputNumbers, numElementResults);
                }
                keyStreamReader.compactValues(innerSurviving, initialNumElements, numInnerSurviving);
                valueStreamReader.compactValues(innerSurviving, initialNumElements, numInnerSurviving);
            }
            else {
                numInnerResults = inputQualifyingSet.getPositionCount() - numNullsToAdd;
            }
        }
        addNullsAfterScan(filter != null ? outputQualifyingSet : inputQualifyingSet, inputQualifyingSet.getEnd());
        if (filter == null) {
            // The lengths are unchanged.
            int valueIdx = numValues;
            for (int i = 0; i < numInput; i++) {
                elementOffset[valueIdx] = lastElementOffset;
                lastElementOffset += elementLength[i];
                valueIdx++;
            }
            elementOffset[valueIdx] = lastElementOffset;
        }
        else {
            if (numNullsToAdd > 0 && outputChannel != -1) {
                // There was a filter and nulls were added by
                // addNullsAfterScan(). Fill null positions in
                // elementOffset with the offset of the next non-null.
                elementOffset[numValues + numResults] = lastElementOffset;
                int nextNonNull = lastElementOffset;
                for (int i = numValues + numResults - 1; i >= numValues; i--) {
                    if (elementOffset[i] == -1) {
                        elementOffset[i] = nextNonNull;
                    }
                    else {
                        nextNonNull = elementOffset[i];
                    }
                }
            }
            }
        endScan(presentStream);
    }

    // Counts how many hits one array has. Adds the array to surviving
    // if all hit and all filters existed. Adds array to errors if all
    // hit but not all subscripts existed. Else the array did not
    // pass. Returns the index to the first element of the next array
    // in the inner outputQualifyingSet.
    int processFilterHits(int inputIdx, int outputIdx, int[] resultRows, int[] resultInputNumbers, int numElementResults)
    {
        int filterHits = 0;
        int count = 0;
        int initialOutputIdx = outputIdx;
        if (presentStream != null && !present[inputQualifyingSet.getPositions()[inputIdx]]) {
            return outputIdx;
        }
        int[] inputNumbers = innerQualifyingSet.getInputNumbers(); 
        // Count rows and filter hits from the array corresponding to inputIdx.
        while (outputIdx < numElementResults && inputNumbers[resultInputNumbers[outputIdx]] == inputIdx) {
            count++;
            long subscript = keyBlock.getLong(outputIdx + initialNumElements, 0);
            if (subscriptToFilter.get(Long.valueOf(subscript)) != null) {
                filterHits++;
            }
            outputIdx++;
        }
        if (filterHits < numElementFilters[inputIdx]) {
            // Some filter did not hit.
            return outputIdx;
        }
        outputQualifyingSet.append(inputQualifyingSet.getPositions()[inputIdx], inputIdx);
        addArrayToResult(inputIdx, initialOutputIdx, outputIdx);
        if (numElementFilters[inputIdx] < subscriptToFilter.size()) {
            ErrorSet errorSet = outputQualifyingSet.getOrCreateErrorSet();
            errorSet.addError(outputQualifyingSet.getPositionCount() - 1, inputQualifyingSet.getPositionCount(), new IllegalArgumentException("List subscript out of bounds"));
        }
        return outputIdx;
    }

    private void addArrayToResult(int inputIdx, int beginResult, int endResult)
    {
        if (outputChannel == -1) {
            return;
        }
        elementOffset[numValues + numInnerResults] = numInnerSurviving + initialNumElements;
        for (int i = beginResult; i < endResult; i++) {
            innerSurviving[numInnerSurviving++] = i;
        }
        elementOffset[numValues + numInnerResults + 1] = numInnerSurviving + initialNumElements;
        numInnerResults++;
    }

    @Override
    public Block getBlock(int numFirstRows, boolean mayReuse)
    {
        int innerFirstRows = getInnerPosition(numFirstRows);
        // offset is always new since createBlockFromKeyValue does not
        // take a length but uses offset.length.
        int[] offsets = Arrays.copyOf(elementOffset, numFirstRows + 1);
        boolean[] nulls = valueIsNull == null ? null
            : mayReuse ? valueIsNull : Arrays.copyOf(valueIsNull, numFirstRows);
        Block keys;
        Block values;
        if (innerFirstRows == 0) {
            Type keyType = type.getTypeParameters().get(0);
            keys = keyType.createBlockBuilder(null, 0).build();
            Type valueType = type.getTypeParameters().get(0);
            values = valueType.createBlockBuilder(null, 0).build();
        }
        else {
            keys = keyStreamReader.getBlock(innerFirstRows, mayReuse);
            values = valueStreamReader.getBlock(innerFirstRows, mayReuse);
        }
        MapType mapType = (MapType) type;
        return mapType.createBlockFromKeyValue(Optional.ofNullable(nulls), offsets, keys, values);
    }

    @Override
    protected void shiftUp(int from, int to)
    {
        elementOffset[to] = elementOffset[from];
    }

    @Override
    protected void writeNull(int position)
    {
        elementOffset[position] = -1;
    }

    
    @Override
    public String toString()
    {
        return toStringHelper(this)
                .addValue(streamDescriptor)
                .toString();
    }

    @Override
    public void close()
    {
        try (Closer closer = Closer.create()) {
            closer.register(keyStreamReader::close);
            closer.register(valueStreamReader::close);
        }
        catch (IOException e) {
            throw new UncheckedIOException(e);
        }
    }

    @Override
    public long getRetainedSizeInBytes()
    {
        return INSTANCE_SIZE + keyStreamReader.getRetainedSizeInBytes() + valueStreamReader.getRetainedSizeInBytes();
    }
}<|MERGE_RESOLUTION|>--- conflicted
+++ resolved
@@ -17,6 +17,7 @@
 import com.facebook.presto.orc.Filter;
 import com.facebook.presto.orc.Filters;
 import com.facebook.presto.orc.OrcCorruptionException;
+import com.facebook.presto.orc.QualifyingSet;
 import com.facebook.presto.orc.StreamDescriptor;
 import com.facebook.presto.orc.metadata.ColumnEncoding;
 import com.facebook.presto.orc.stream.BooleanInputStream;
@@ -79,31 +80,24 @@
     @Nullable
     private LongInputStream lengthStream;
 
-<<<<<<< HEAD
-    Type keyType;
-    Type valueType;
-    HashSet<Long> longSubscripts;
-    HashSet<Slice> sliceSubscripts;
-    HashMap<Object, Filter> subscriptToFilter;
-    boolean mayPruneKey;
-    boolean filterIsSetup = false;
-    Filters.PositionalFilter positionalFilter;
-    Filter[] elementFilters;
-    // For each map in the inputQualifyingSet, the number of element filters that fit.
-    int[] numElementFilters;
-    // Count of elements at the beginning of current call to scan().
-    int initialNumElements;
-    Block keyBlock;
-=======
     private Type keyType;
     private Type valueType;
-    private Set<Long> longSubscripts;
-    private Set<Slice> sliceSubscripts;
->>>>>>> 2f060817
+    private HashSet<Long> longSubscripts;
+    private HashSet<Slice> sliceSubscripts;
+    private HashMap<Object, Filter> subscriptToFilter;
+    private boolean mayPruneKey;
+    private boolean filterIsSetup = false;
+    private Filters.PositionalFilter positionalFilter;
+    private Filter[] elementFilters;
+    // For each map in the inputQualifyingSet, the number of element filters that fit.
+    private int[] numElementFilters;
+    // Count of elements at the beginning of current call to scan().
+    private int initialNumElements;
+    private Block keyBlock;
 
     public MapDirectStreamReader(StreamDescriptor streamDescriptor, DateTimeZone hiveStorageTimeZone, AggregatedMemoryContext systemMemoryContext)
     {
-        super(OptionalInt.empty());
+        super();
         this.streamDescriptor = requireNonNull(streamDescriptor, "stream is null");
         this.keyStreamReader = createStreamReader(streamDescriptor.getNestedStreams().get(0), hiveStorageTimeZone, systemMemoryContext);
         this.valueStreamReader = createStreamReader(streamDescriptor.getNestedStreams().get(1), hiveStorageTimeZone, systemMemoryContext);

--- conflicted
+++ resolved
@@ -27,10 +27,7 @@
 import java.util.Arrays;
 
 import static com.facebook.presto.orc.stream.MissingInputStreamSource.missingStreamSource;
-<<<<<<< HEAD
-=======
 import static java.lang.String.format;
->>>>>>> 75b40e42
 
 abstract class ColumnReader
         implements StreamReader
@@ -234,12 +231,7 @@
         // truncationRow. posInRowGroup is where the calling scan()
         // started.
         int initialPosInRowGroup = posInRowGroup;
-<<<<<<< HEAD
-        int end = inputQualifyingSet.getEnd();
-        posInRowGroup = truncationRow != -1 ? truncationRow : end;
-=======
         posInRowGroup = truncationRow != -1 ? truncationRow : inputQualifyingSet.getEnd();
->>>>>>> 75b40e42
         if (presentStream != null) {
             int numAdvanced = posInRowGroup - initialPosInRowGroup;
             if (numAdvanced < numPresent) {
@@ -290,11 +282,7 @@
     protected void checkEnoughValues(int numFirstRows)
     {
         if (numValues < numFirstRows) {
-<<<<<<< HEAD
-            throw new IllegalArgumentException("Reader does not have enough rows");
-=======
             throw new IllegalArgumentException(format("Reader does not have enough rows: requested %s, available %s", numFirstRows, numValues));
->>>>>>> 75b40e42
         }
     }
 }
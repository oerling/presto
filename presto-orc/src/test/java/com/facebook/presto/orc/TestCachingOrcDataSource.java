/*
 * Licensed under the Apache License, Version 2.0 (the "License");
 * you may not use this file except in compliance with the License.
 * You may obtain a copy of the License at
 *
 *     http://www.apache.org/licenses/LICENSE-2.0
 *
 * Unless required by applicable law or agreed to in writing, software
 * distributed under the License is distributed on an "AS IS" BASIS,
 * WITHOUT WARRANTIES OR CONDITIONS OF ANY KIND, either express or implied.
 * See the License for the specific language governing permissions and
 * limitations under the License.
 */
package com.facebook.presto.orc;

import com.facebook.presto.orc.OrcTester.Format;
import com.facebook.presto.orc.metadata.CompressionKind;
import com.facebook.presto.orc.metadata.StripeInformation;
import com.facebook.presto.spi.block.Block;
import com.google.common.collect.ImmutableList;
import com.google.common.collect.ImmutableMap;
import io.airlift.units.DataSize;
import io.airlift.units.DataSize.Unit;
import org.apache.hadoop.fs.Path;
import org.apache.hadoop.hive.ql.exec.FileSinkOperator;
import org.apache.hadoop.hive.ql.io.orc.OrcOutputFormat;
import org.apache.hadoop.hive.serde2.objectinspector.ObjectInspector;
import org.apache.hadoop.io.Text;
import org.apache.hadoop.mapred.JobConf;
import org.testng.annotations.AfterClass;
import org.testng.annotations.BeforeClass;
import org.testng.annotations.Test;

import java.io.File;
import java.io.IOException;
import java.util.Iterator;
import java.util.List;
import java.util.Map;
import java.util.Properties;
import java.util.Random;
import java.util.stream.Stream;

import static com.facebook.presto.memory.context.AggregatedMemoryContext.newSimpleAggregatedMemoryContext;
import static com.facebook.presto.orc.OrcEncoding.ORC;
import static com.facebook.presto.orc.OrcReader.INITIAL_BATCH_SIZE;
import static com.facebook.presto.orc.OrcRecordReader.LinearProbeRangeFinder.createTinyStripesRangeFinder;
import static com.facebook.presto.orc.OrcRecordReader.wrapWithCacheIfTinyStripes;
import static com.facebook.presto.orc.OrcTester.Format.ORC_12;
import static com.facebook.presto.orc.OrcTester.HIVE_STORAGE_TIME_ZONE;
import static com.facebook.presto.orc.OrcTester.writeOrcFileColumnHive;
import static com.facebook.presto.orc.metadata.CompressionKind.NONE;
import static com.facebook.presto.orc.metadata.CompressionKind.ZLIB;
import static com.facebook.presto.spi.type.VarcharType.VARCHAR;
import static io.airlift.testing.Assertions.assertGreaterThanOrEqual;
import static io.airlift.testing.Assertions.assertInstanceOf;
import static org.apache.hadoop.hive.serde2.objectinspector.primitive.PrimitiveObjectInspectorFactory.javaStringObjectInspector;
import static org.testng.Assert.assertEquals;
import static org.testng.Assert.assertNotNull;
import static org.testng.Assert.fail;

public class TestCachingOrcDataSource
{
    private static final int POSITION_COUNT = 50000;

    private TempFile tempFile;

    @BeforeClass
    public void setUp()
            throws Exception
    {
        tempFile = new TempFile();
        Random random = new Random();
        Iterator<String> iterator = Stream.generate(() -> Long.toHexString(random.nextLong())).limit(POSITION_COUNT).iterator();
        writeOrcFileColumnHive(
                tempFile.getFile(),
                ORC_12,
                createOrcRecordWriter(tempFile.getFile(), ORC_12, ZLIB, javaStringObjectInspector),
                VARCHAR,
                iterator);
    }

    @AfterClass(alwaysRun = true)
    public void tearDown()
            throws Exception
    {
        tempFile.close();
    }

    @Test
    public void testWrapWithCacheIfTinyStripes()
    {
        DataSize maxMergeDistance = new DataSize(1, Unit.MEGABYTE);
        DataSize tinyStripeThreshold = new DataSize(8, Unit.MEGABYTE);

        OrcDataSource actual = wrapWithCacheIfTinyStripes(
                FakeOrcDataSource.INSTANCE,
                ImmutableList.of(),
                maxMergeDistance,
                tinyStripeThreshold);
        assertInstanceOf(actual, CachingOrcDataSource.class);

        actual = wrapWithCacheIfTinyStripes(
                FakeOrcDataSource.INSTANCE,
                ImmutableList.of(new StripeInformation(123, 3, 10, 10, 10)),
                maxMergeDistance,
                tinyStripeThreshold);
        assertInstanceOf(actual, CachingOrcDataSource.class);

        actual = wrapWithCacheIfTinyStripes(
                FakeOrcDataSource.INSTANCE,
                ImmutableList.of(new StripeInformation(123, 3, 10, 10, 10), new StripeInformation(123, 33, 10, 10, 10), new StripeInformation(123, 63, 10, 10, 10)),
                maxMergeDistance,
                tinyStripeThreshold);
        assertInstanceOf(actual, CachingOrcDataSource.class);

        actual = wrapWithCacheIfTinyStripes(
                FakeOrcDataSource.INSTANCE,
                ImmutableList.of(new StripeInformation(123, 3, 10, 10, 10), new StripeInformation(123, 33, 10, 10, 10), new StripeInformation(123, 63, 1048576 * 8 - 20, 10, 10)),
                maxMergeDistance,
                tinyStripeThreshold);
        assertInstanceOf(actual, CachingOrcDataSource.class);

        actual = wrapWithCacheIfTinyStripes(
                FakeOrcDataSource.INSTANCE,
                ImmutableList.of(new StripeInformation(123, 3, 10, 10, 10), new StripeInformation(123, 33, 10, 10, 10), new StripeInformation(123, 63, 1048576 * 8 - 20 + 1, 10, 10)),
                maxMergeDistance,
                tinyStripeThreshold);
        assertNotInstanceOf(actual, CachingOrcDataSource.class);
    }

    @Test
    public void testTinyStripesReadCacheAt()
            throws IOException
    {
        DataSize maxMergeDistance = new DataSize(1, Unit.MEGABYTE);
        DataSize tinyStripeThreshold = new DataSize(8, Unit.MEGABYTE);

        TestingOrcDataSource testingOrcDataSource = new TestingOrcDataSource(FakeOrcDataSource.INSTANCE);
        CachingOrcDataSource cachingOrcDataSource = new CachingOrcDataSource(
                testingOrcDataSource,
                createTinyStripesRangeFinder(
                        ImmutableList.of(new StripeInformation(123, 3, 10, 10, 10), new StripeInformation(123, 33, 10, 10, 10), new StripeInformation(123, 63, 1048576 * 8 - 20, 10, 10)),
                        maxMergeDistance,
                        tinyStripeThreshold));
        cachingOrcDataSource.readCacheAt(3);
        assertEquals(testingOrcDataSource.getLastReadRanges(), ImmutableList.of(new DiskRange(3, 60)));
        cachingOrcDataSource.readCacheAt(63);
        assertEquals(testingOrcDataSource.getLastReadRanges(), ImmutableList.of(new DiskRange(63, 8 * 1048576)));

        testingOrcDataSource = new TestingOrcDataSource(FakeOrcDataSource.INSTANCE);
        cachingOrcDataSource = new CachingOrcDataSource(
                testingOrcDataSource,
                createTinyStripesRangeFinder(
                        ImmutableList.of(new StripeInformation(123, 3, 10, 10, 10), new StripeInformation(123, 33, 10, 10, 10), new StripeInformation(123, 63, 1048576 * 8 - 20, 10, 10)),
                        maxMergeDistance,
                        tinyStripeThreshold));
        cachingOrcDataSource.readCacheAt(62); // read at the end of a stripe
        assertEquals(testingOrcDataSource.getLastReadRanges(), ImmutableList.of(new DiskRange(3, 60)));
        cachingOrcDataSource.readCacheAt(63);
        assertEquals(testingOrcDataSource.getLastReadRanges(), ImmutableList.of(new DiskRange(63, 8 * 1048576)));

        testingOrcDataSource = new TestingOrcDataSource(FakeOrcDataSource.INSTANCE);
        cachingOrcDataSource = new CachingOrcDataSource(
                testingOrcDataSource,
                createTinyStripesRangeFinder(
                        ImmutableList.of(new StripeInformation(123, 3, 1, 1, 1), new StripeInformation(123, 4, 1048576, 1048576, 1048576 * 3), new StripeInformation(123, 4 + 1048576 * 5, 1048576, 1048576, 1048576)),
                        maxMergeDistance,
                        tinyStripeThreshold));
        cachingOrcDataSource.readCacheAt(3);
        assertEquals(testingOrcDataSource.getLastReadRanges(), ImmutableList.of(new DiskRange(3, 1 + 1048576 * 5)));
        cachingOrcDataSource.readCacheAt(4 + 1048576 * 5);
        assertEquals(testingOrcDataSource.getLastReadRanges(), ImmutableList.of(new DiskRange(4 + 1048576 * 5, 3 * 1048576)));
    }

    @Test
    public void testIntegration()
            throws IOException
    {
        // tiny file
        TestingOrcDataSource orcDataSource = new TestingOrcDataSource(
                new FileOrcDataSource(tempFile.getFile(), new DataSize(1, Unit.MEGABYTE), new DataSize(1, Unit.MEGABYTE), new DataSize(1, Unit.MEGABYTE), true));
        doIntegration(orcDataSource, new DataSize(1, Unit.MEGABYTE), new DataSize(1, Unit.MEGABYTE), new DataSize(1, Unit.MEGABYTE));
        assertEquals(orcDataSource.getReadCount(), 1); // read entire file at once

        // tiny stripes
        orcDataSource = new TestingOrcDataSource(
                new FileOrcDataSource(tempFile.getFile(), new DataSize(1, Unit.MEGABYTE), new DataSize(1, Unit.MEGABYTE), new DataSize(1, Unit.MEGABYTE), true));
        doIntegration(orcDataSource, new DataSize(400, Unit.KILOBYTE), new DataSize(400, Unit.KILOBYTE), new DataSize(400, Unit.KILOBYTE));
        assertEquals(orcDataSource.getReadCount(), 3); // footer, first few stripes, last few stripes
    }

    public void doIntegration(TestingOrcDataSource orcDataSource, DataSize maxMergeDistance, DataSize maxReadSize, DataSize tinyStripeThreshold)
            throws IOException
    {
        OrcReader orcReader = new OrcReader(orcDataSource, ORC, maxMergeDistance, maxReadSize, tinyStripeThreshold, new DataSize(1, Unit.MEGABYTE));
        // 1 for reading file footer
        assertEquals(orcDataSource.getReadCount(), 1);
        List<StripeInformation> stripes = orcReader.getFooter().getStripes();
        // Sanity check number of stripes. This can be three or higher because of orc writer low memory mode.
        assertGreaterThanOrEqual(stripes.size(), 3);
        //verify wrapped by CachingOrcReader
        assertInstanceOf(wrapWithCacheIfTinyStripes(orcDataSource, stripes, maxMergeDistance, tinyStripeThreshold), CachingOrcDataSource.class);

        OrcRecordReader orcRecordReader = orcReader.createRecordReader(
                ImmutableMap.of(0, VARCHAR),
<<<<<<< HEAD
                null,
=======
                ImmutableMap.of(),
>>>>>>> b980c5d3
                (numberOfRows, statisticsByColumnIndex) -> true,
                HIVE_STORAGE_TIME_ZONE,
                newSimpleAggregatedMemoryContext(),
                INITIAL_BATCH_SIZE);
        int positionCount = 0;
        while (true) {
            int batchSize = orcRecordReader.nextBatch();
            if (batchSize <= 0) {
                break;
            }
            Block block = orcRecordReader.readBlock(VARCHAR, 0);
            positionCount += block.getPositionCount();
        }
        assertEquals(positionCount, POSITION_COUNT);
    }

    public static <T, U extends T> void assertNotInstanceOf(T actual, Class<U> expectedType)
    {
        assertNotNull(actual, "actual is null");
        assertNotNull(expectedType, "expectedType is null");
        if (expectedType.isInstance(actual)) {
            fail(String.format("expected:<%s> to not be an instance of <%s>", actual, expectedType.getName()));
        }
    }

    private static FileSinkOperator.RecordWriter createOrcRecordWriter(File outputFile, Format format, CompressionKind compression, ObjectInspector columnObjectInspector)
            throws IOException
    {
        JobConf jobConf = new JobConf();
        jobConf.set("hive.exec.orc.write.format", format == ORC_12 ? "0.12" : "0.11");
        jobConf.set("hive.exec.orc.default.compress", compression.name());

        Properties tableProperties = new Properties();
        tableProperties.setProperty("columns", "test");
        tableProperties.setProperty("columns.types", columnObjectInspector.getTypeName());
        tableProperties.setProperty("orc.stripe.size", "1200000");

        return new OrcOutputFormat().getHiveRecordWriter(
                jobConf,
                new Path(outputFile.toURI()),
                Text.class,
                compression != NONE,
                tableProperties,
                () -> {});
    }

    private static class FakeOrcDataSource
            implements OrcDataSource
    {
        public static final FakeOrcDataSource INSTANCE = new FakeOrcDataSource();

        @Override
        public OrcDataSourceId getId()
        {
            return new OrcDataSourceId("fake");
        }

        @Override
        public long getReadBytes()
        {
            throw new UnsupportedOperationException();
        }

        @Override
        public long getReadTimeNanos()
        {
            throw new UnsupportedOperationException();
        }

        @Override
        public long getSize()
        {
            throw new UnsupportedOperationException();
        }

        @Override
        public void readFully(long position, byte[] buffer)
        {
            // do nothing
        }

        @Override
        public void readFully(long position, byte[] buffer, int bufferOffset, int bufferLength)
        {
            // do nothing
        }

        @Override
        public <K> Map<K, OrcDataSourceInput> readFully(Map<K, DiskRange> diskRanges)
        {
            throw new UnsupportedOperationException();
        }
    }
}<|MERGE_RESOLUTION|>--- conflicted
+++ resolved
@@ -203,11 +203,7 @@
 
         OrcRecordReader orcRecordReader = orcReader.createRecordReader(
                 ImmutableMap.of(0, VARCHAR),
-<<<<<<< HEAD
-                null,
-=======
                 ImmutableMap.of(),
->>>>>>> b980c5d3
                 (numberOfRows, statisticsByColumnIndex) -> true,
                 HIVE_STORAGE_TIME_ZONE,
                 newSimpleAggregatedMemoryContext(),

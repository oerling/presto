--- conflicted
+++ resolved
@@ -10,11 +10,7 @@
 
     <groupId>com.facebook.presto</groupId>
     <artifactId>presto-root</artifactId>
-<<<<<<< HEAD
-    <version>0.216-ARIA-SNAPSHOT</version>
-=======
     <version>0.218-SNAPSHOT</version>
->>>>>>> 036752bf
     <packaging>pom</packaging>
 
     <name>presto-root</name>
@@ -43,8 +39,6 @@
         <air.check.skip-spotbugs>true</air.check.skip-spotbugs>
         <air.check.skip-pmd>true</air.check.skip-pmd>
         <air.check.skip-jacoco>true</air.check.skip-jacoco>
-        <air.check.skip-enforcer>false</air.check.skip-enforcer>
-        <air.check.skip-checkstyle>false</air.check.skip-checkstyle>
 
         <air.java.version>1.8.0-151</air.java.version>
         <air.maven.version>3.3.9</air.maven.version>

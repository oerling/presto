--- conflicted
+++ resolved
@@ -10,11 +10,7 @@
 
     <groupId>com.facebook.presto</groupId>
     <artifactId>presto-root</artifactId>
-<<<<<<< HEAD
     <version>0.216-ARIA-SNAPSHOT</version>
-=======
-    <version>0.218-SNAPSHOT</version>
->>>>>>> ee60dabb
     <packaging>pom</packaging>
 
     <name>presto-root</name>
@@ -56,7 +52,7 @@
         <dep.aws-sdk.version>1.11.445</dep.aws-sdk.version>
         <dep.okhttp.version>3.9.0</dep.okhttp.version>
         <dep.jdbi3.version>3.4.0</dep.jdbi3.version>
-        <dep.drift.version>1.18</dep.drift.version>
+        <dep.drift.version>1.14</dep.drift.version>
         <dep.joda.version>2.10</dep.joda.version>
         <dep.tempto.version>1.50</dep.tempto.version>
         <dep.testng.version>6.10</dep.testng.version>
@@ -358,10 +354,11 @@
             </dependency>
 
             <dependency>
-                <groupId>com.facebook.presto</groupId>
-                <artifactId>presto-elasticsearch</artifactId>
-                <version>${project.version}</version>
-            </dependency>
+              <groupId>com.facebook.presto</groupId>
+              <artifactId>presto-elasticsearch</artifactId>
+              <version>${project.version}</version>
+            </dependency>
+
 
             <dependency>
                 <groupId>com.facebook.presto</groupId>
@@ -416,7 +413,7 @@
                 <artifactId>jackson-module-afterburner</artifactId>
                 <version>${dep.jackson.version}</version>
             </dependency>
-
+            
             <dependency>
                 <groupId>com.facebook.presto.hadoop</groupId>
                 <artifactId>hadoop-apache2</artifactId>
